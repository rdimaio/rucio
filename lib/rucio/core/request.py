# -*- coding: utf-8 -*-
# Copyright 2013-2021 CERN
#
# Licensed under the Apache License, Version 2.0 (the "License");
# you may not use this file except in compliance with the License.
# You may obtain a copy of the License at
#
#    http://www.apache.org/licenses/LICENSE-2.0
#
# Unless required by applicable law or agreed to in writing, software
# distributed under the License is distributed on an "AS IS" BASIS,
# WITHOUT WARRANTIES OR CONDITIONS OF ANY KIND, either express or implied.
# See the License for the specific language governing permissions and
# limitations under the License.
#
# Authors:
# - Mario Lassnig <mario.lassnig@cern.ch>, 2013-2021
# - Vincent Garonne <vincent.garonne@cern.ch>, 2013-2017
# - Cedric Serfon <cedric.serfon@cern.ch>, 2014-2020
# - Martin Barisits <martin.barisits@cern.ch>, 2014-2020
# - Wen Guan <wen.guan@cern.ch>, 2014-2016
# - Joaquín Bogado <jbogado@linti.unlp.edu.ar>, 2015-2019
# - Thomas Beermann <thomas.beermann@cern.ch>, 2016-2021
# - Joaquin Bogado <jbogadog@cern.ch>, 2017
# - Igor Mandrichenko <rucio@fermicloud055.fnal.gov>, 2018
# - Robert Illingworth <illingwo@fnal.gov>, 2018
# - Hannes Hansen <hannes.jakob.hansen@cern.ch>, 2018-2019
# - Andrew Lister <andrew.lister@stfc.ac.uk>, 2019
# - Brandon White <bjwhite@fnal.gov>, 2019
# - Benedikt Ziemons <benedikt.ziemons@cern.ch>, 2020-2021
<<<<<<< HEAD
# - Matt Snyder <msnyder@bnl.gov>, 2021
=======
# - Radu Carpa <radu.carpa@cern.ch>, 2021
>>>>>>> 12b3f52c

import datetime
import json
import logging
import time
import traceback
from itertools import filterfalse
from typing import TYPE_CHECKING, Set

from six import string_types
from sqlalchemy import and_, or_, func, update
from sqlalchemy.exc import IntegrityError
from sqlalchemy.sql.expression import asc, false, true

from rucio.common.config import config_get_bool
from rucio.common.exception import RequestNotFound, RucioException, UnsupportedOperation, ConfigNotFound
from rucio.common.types import InternalAccount, InternalScope
from rucio.common.utils import generate_uuid, chunks, get_parsed_throttler_mode
from rucio.core.config import get
from rucio.core.message import add_message
from rucio.core.monitor import record_counter, record_timer
from rucio.core.rse import get_rse_name, get_rse_vo, get_rse_transfer_limits, get_rse_attribute
from rucio.db.sqla import models, filter_thread_work
from rucio.db.sqla.constants import RequestState, RequestType, FTSState, ReplicaState, LockState, RequestErrMsg
from rucio.db.sqla.session import read_session, transactional_session, stream_session
from rucio.transfertool.fts3 import FTS3Transfertool

if TYPE_CHECKING:
    from typing import List, Tuple, Iterable, Iterator, Optional, Callable, Sequence
    from sqlalchemy.orm import Session

    RowIterator = Iterator[Sequence]
    ReduceFunction = Callable[[RowIterator], RowIterator]

"""
The core request.py is specifically for handling requests.
Requests accessed by external_id (So called transfers), are covered in the core transfer.py
"""


def should_retry_request(req, retry_protocol_mismatches):
    """
    Whether should retry this request.

    :param request:                      Request as a dictionary.
    :param retry_protocol_mismatches:    Boolean to retry the transfer in case of protocol mismatch.
    :returns:                            True if should retry it; False if no more retry.
    """
    if req['state'] == RequestState.SUBMITTING:
        return True
    if req['state'] == RequestState.NO_SOURCES or req['state'] == RequestState.ONLY_TAPE_SOURCES:
        return False
    # hardcoded for now - only requeue a couple of times
    if req['retry_count'] is None or req['retry_count'] < 3:
        if req['state'] == RequestState.MISMATCH_SCHEME:
            return retry_protocol_mismatches
        return True
    return False


@transactional_session
def requeue_and_archive(request, retry_protocol_mismatches=False, session=None, logger=logging.log):
    """
    Requeue and archive a failed request.
    TODO: Multiple requeue.

    :param request:     Original request.
    :param session:     Database session to use.
    :param logger:      Optional decorated logger that can be passed from the calling daemons or servers.
    """

    record_counter('core.request.requeue_request')
    # Probably not needed anymore
    request_id = request['request_id']
    new_req = get_request(request_id, session=session)

    if new_req:
        new_req['sources'] = get_sources(request_id, session=session)
        archive_request(request_id, session=session)

        if should_retry_request(new_req, retry_protocol_mismatches):
            new_req['request_id'] = generate_uuid()
            new_req['previous_attempt_id'] = request_id
            if new_req['retry_count'] is None:
                new_req['retry_count'] = 1
            elif new_req['state'] != RequestState.SUBMITTING:
                new_req['retry_count'] += 1

            if new_req['sources']:
                for i in range(len(new_req['sources'])):
                    if new_req['sources'][i]['is_using']:
                        if new_req['sources'][i]['ranking'] is None:
                            new_req['sources'][i]['ranking'] = -1
                        else:
                            new_req['sources'][i]['ranking'] -= 1
                        new_req['sources'][i]['is_using'] = False
            queue_requests([new_req], session=session, logger=logger)
            return new_req
    else:
        raise RequestNotFound
    return None


@transactional_session
def queue_requests(requests, session=None, logger=logging.log):
    """
    Submit transfer requests on destination RSEs for data identifiers.

    :param requests:  List of dictionaries containing request metadata.
    :param session:   Database session to use.
    :param logger:    Optional decorated logger that can be passed from the calling daemons or servers.
    :returns:         List of Request-IDs as 32 character hex strings.
    """
    record_counter('core.request.queue_requests')

    logger(logging.DEBUG, "queue requests")

    request_clause = []
    rses = {}
    preparer_enabled = config_get_bool('conveyor', 'use_preparer', raise_exception=False, default=False)
    for req in requests:

        if isinstance(req['attributes'], string_types):
            req['attributes'] = json.loads(req['attributes'])
            if isinstance(req['attributes'], string_types):
                req['attributes'] = json.loads(req['attributes'])

        if req['request_type'] == RequestType.TRANSFER:
            request_clause.append(and_(models.Request.scope == req['scope'],
                                       models.Request.name == req['name'],
                                       models.Request.dest_rse_id == req['dest_rse_id'],
                                       models.Request.request_type == RequestType.TRANSFER))

        if req['dest_rse_id'] not in rses:
            rses[req['dest_rse_id']] = get_rse_name(req['dest_rse_id'], session=session)

    # Check existing requests
    if request_clause:
        existing_requests = []
        for requests_condition in chunks(request_clause, 1000):
            query_existing_requests = session.query(models.Request.scope,
                                                    models.Request.name,
                                                    models.Request.dest_rse_id).\
                with_hint(models.Request,
                          "INDEX(REQUESTS REQUESTS_SC_NA_RS_TY_UQ_IDX)",
                          'oracle').\
                filter(or_(*requests_condition))
            for request in query_existing_requests:
                existing_requests.append(request)

    new_requests, sources, messages = [], [], []
    for request in requests:
        dest_rse_name = get_rse_name(rse_id=request['dest_rse_id'], session=session)
        if req['request_type'] == RequestType.TRANSFER and (request['scope'], request['name'], request['dest_rse_id']) in existing_requests:
            logger(logging.WARNING, 'Request TYPE %s for DID %s:%s at RSE %s exists - ignoring' % (request['request_type'],
                                                                                                   request['scope'],
                                                                                                   request['name'],
                                                                                                   dest_rse_name))
            continue

        def temp_serializer(obj):
            if isinstance(obj, (InternalAccount, InternalScope)):
                return obj.internal
            raise TypeError('Could not serialise object %r' % obj)

        request['state'] = RequestState.PREPARING if preparer_enabled else RequestState.QUEUED

        new_request = {'request_type': request['request_type'],
                       'scope': request['scope'],
                       'name': request['name'],
                       'dest_rse_id': request['dest_rse_id'],
                       'source_rse_id': request.get('source_rse_id', None),
                       'attributes': json.dumps(request['attributes'], default=temp_serializer),
                       'state': request['state'],
                       'rule_id': request['rule_id'],
                       'activity': request['attributes']['activity'],
                       'bytes': request['attributes']['bytes'],
                       'md5': request['attributes']['md5'],
                       'adler32': request['attributes']['adler32'],
                       'account': request.get('account', None),
                       'priority': request['attributes'].get('priority', None),
                       'requested_at': request.get('requested_at', None),
                       'retry_count': request['retry_count']}
        if 'previous_attempt_id' in request and 'retry_count' in request:
            new_request['previous_attempt_id'] = request['previous_attempt_id']
            new_request['id'] = request['request_id']
        else:
            new_request['id'] = generate_uuid()
        new_requests.append(new_request)

        if 'sources' in request and request['sources']:
            for source in request['sources']:
                sources.append({'request_id': new_request['id'],
                                'scope': request['scope'],
                                'name': request['name'],
                                'rse_id': source['rse_id'],
                                'dest_rse_id': request['dest_rse_id'],
                                'ranking': source['ranking'],
                                'bytes': source['bytes'],
                                'url': source['url'],
                                'is_using': source['is_using']})

        if request['request_type']:
            transfer_status = '%s-%s' % (request['request_type'].name, request['state'].name)
        else:
            transfer_status = 'transfer-%s' % request['state'].name
        transfer_status = transfer_status.lower()

        payload = {'request-id': new_request['id'],
                   'request-type': request['request_type'].name.lower(),
                   'scope': request['scope'].external,
                   'name': request['name'],
                   'dst-rse-id': request['dest_rse_id'],
                   'dst-rse': dest_rse_name,
                   'state': request['state'].name.lower(),
                   'retry-count': request['retry_count'],
                   'rule-id': str(request['rule_id']),
                   'activity': request['attributes']['activity'],
                   'file-size': request['attributes']['bytes'],
                   'bytes': request['attributes']['bytes'],
                   'checksum-md5': request['attributes']['md5'],
                   'checksum-adler': request['attributes']['adler32'],
                   'queued_at': str(datetime.datetime.utcnow())}

        messages.append({'event_type': transfer_status,
                         'payload': json.dumps(payload)})

    for requests_chunk in chunks(new_requests, 1000):
        session.bulk_insert_mappings(models.Request, requests_chunk)

    for sources_chunk in chunks(sources, 1000):
        session.bulk_insert_mappings(models.Source, sources_chunk)

    for messages_chunk in chunks(messages, 1000):
        session.bulk_insert_mappings(models.Message, messages_chunk)

    return new_requests


@read_session
def get_next(request_type, state, limit=100, older_than=None, rse_id=None, activity=None,
             total_workers=0, worker_number=0, mode_all=False, hash_variable='id',
             activity_shares=None, transfertool=None, session=None):
    """
    Retrieve the next requests matching the request type and state.
    Workers are balanced via hashing to reduce concurrency on database.

    :param request_type:      Type of the request as a string or list of strings.
    :param state:             State of the request as a string or list of strings.
    :param limit:             Integer of requests to retrieve.
    :param older_than:        Only select requests older than this DateTime.
    :param rse_id:            The RSE to filter on.
    :param activity:          The activity to filter on.
    :param total_workers:     Number of total workers.
    :param worker_number:     Id of the executing worker.
    :param mode_all:          If set to True the function returns everything, if set to False returns list of dictionaries  {'request_id': x, 'external_host': y, 'external_id': z}.
    :param hash_variable:     The variable to use to perform the partitioning. By default it uses the request id.
    :param activity_shares:   Activity shares dictionary, with number of requests
    :param transfertool:      The transfer tool as specified in rucio.cfg.
    :param session:           Database session to use.
    :returns:                 Request as a dictionary.
    """

    record_counter('core.request.get_next.%s-%s' % (request_type, state))

    # lists of one element are not allowed by SQLA, so just duplicate the item
    if type(request_type) is not list:
        request_type = [request_type, request_type]
    elif len(request_type) == 1:
        request_type = [request_type[0], request_type[0]]
    if type(state) is not list:
        state = [state, state]
    elif len(state) == 1:
        state = [state[0], state[0]]

    result = []
    if not activity_shares:
        activity_shares = [None]

    for share in activity_shares:

        if transfertool:
            query = session.query(models.Request).with_hint(models.Request, "INDEX(REQUESTS REQUESTS_TYP_STA_TRA_ACT_IDX)", 'oracle')\
                                                 .filter(models.Request.state.in_(state))\
                                                 .filter(models.Request.request_type.in_(request_type))\
                                                 .filter(models.Request.transfertool == transfertool)\
                                                 .order_by(asc(models.Request.updated_at))
        else:
            query = session.query(models.Request).with_hint(models.Request, "INDEX(REQUESTS REQUESTS_TYP_STA_UPD_IDX)", 'oracle')\
                                                 .filter(models.Request.state.in_(state))\
                                                 .filter(models.Request.request_type.in_(request_type))\
                                                 .order_by(asc(models.Request.updated_at))

        if isinstance(older_than, datetime.datetime):
            query = query.filter(models.Request.updated_at < older_than)

        if rse_id:
            query = query.filter(models.Request.dest_rse_id == rse_id)

        if share:
            query = query.filter(models.Request.activity == share)
        elif activity:
            query = query.filter(models.Request.activity == activity)

        query = filter_thread_work(session=session, query=query, total_threads=total_workers, thread_id=worker_number, hash_variable=hash_variable)

        if share:
            query = query.limit(activity_shares[share])
        else:
            query = query.limit(limit)

        query_result = query.all()
        if query_result:
            if mode_all:
                for res in query_result:
                    res_dict = dict(res)
                    res_dict.pop('_sa_instance_state')
                    res_dict['request_id'] = res_dict['id']
                    res_dict['attributes'] = json.loads(str(res_dict['attributes']))

                    dst_id = res_dict['dest_rse_id']
                    src_id = res_dict['source_rse_id']
                    res_dict['dest_rse'] = get_rse_name(rse_id=dst_id, session=session) if dst_id is not None else None
                    res_dict['source_rse'] = get_rse_name(rse_id=src_id, session=session) if src_id is not None else None

                    result.append(res_dict)
            else:
                for res in query_result:
                    result.append({'request_id': res.id, 'external_host': res.external_host, 'external_id': res.external_id})

    return result


@read_session
def query_request(request_id, transfertool='fts3', session=None, logger=logging.log):
    """
    Query the status of a request.

    :param request_id:    Request-ID as a 32 character hex string.
    :param transfertool:  Transfertool name as a string.
    :param session:       Database session to use.
    :param logger:        Optional decorated logger that can be passed from the calling daemons or servers.
    :returns:             Request status information as a dictionary.
    """

    record_counter('core.request.query_request')

    req = get_request(request_id, session=session)

    req_status = {'request_id': request_id,
                  'new_state': None}

    if not req:
        req_status['new_state'] = RequestState.LOST
        return req_status

    if transfertool == 'fts3':
        try:
            ts = time.time()
            response = FTS3Transfertool(external_host=req['external_host']).query(transfer_ids=[req['external_id']], details=False)
            record_timer('core.request.query_request_fts3', (time.time() - ts) * 1000)
            req_status['details'] = response
        except Exception:
            raise

        if response is None:
            req_status['new_state'] = RequestState.LOST
        else:
            if 'job_state' not in response:
                req_status['new_state'] = RequestState.LOST
            elif response['job_state'] in (str(FTSState.FAILED.name),
                                           str(FTSState.FINISHEDDIRTY.name),
                                           str(FTSState.CANCELED.name)):
                req_status['new_state'] = RequestState.FAILED
            elif response['job_state'] == str(FTSState.FINISHED.name):
                req_status['new_state'] = RequestState.DONE
    else:
        raise NotImplementedError

    return req_status


@read_session
def query_request_details(request_id, transfertool='fts3', session=None, logger=logging.log):
    """
    Query the detailed status of a request. Can also be done after the
    external transfer has finished.

    :param request_id:    Request-ID as a 32 character hex string.
    :param transfertool:  Transfertool name as a string.
    :param session:       Database session to use.
    :param logger:        Optional decorated logger that can be passed from the calling daemons or servers.
    :returns:             Detailed request status information as a dictionary.
    """

    record_counter('core.request.query_request_details')

    req = get_request(request_id, session=session)

    if not req:
        return

    if transfertool == 'fts3':
        ts = time.time()
        tmp = FTS3Transfertool(external_host=req['external_host']).query(transfer_ids=[req['external_id']], details=True)
        record_timer('core.request.query_details_fts3', (time.time() - ts) * 1000)
        return tmp

    raise NotImplementedError


@transactional_session
def set_request_state(request_id, new_state, transfer_id=None, transferred_at=None, started_at=None, staging_started_at=None, staging_finished_at=None, src_rse_id=None, err_msg=None, session=None, logger=logging.log):
    """
    Update the state of a request. Fails silently if the request_id does not exist.

    :param request_id:           Request-ID as a 32 character hex string.
    :param new_state:            New state as string.
    :param transfer_id:          External transfer job id as a string.
    :param transferred_at:       Transferred at timestamp
    :param started_at:           Started at timestamp
    :param staging_started_at:   Timestamp indicating the moment the stage beggins
    :param staging_finished_at:  Timestamp indicating the moment the stage ends
    :param logger:               Optional decorated logger that can be passed from the calling daemons or servers.
    :param session:              Database session to use.
    """

    # TODO: Should this be a private method?

    record_counter('core.request.set_request_state')

    rowcount = 0
    try:
        update_items = {'state': new_state, 'updated_at': datetime.datetime.utcnow()}
        if transferred_at:
            update_items['transferred_at'] = transferred_at
        if started_at:
            update_items['started_at'] = started_at
        if staging_started_at:
            update_items['staging_started_at'] = staging_started_at
        if staging_finished_at:
            update_items['staging_finished_at'] = staging_finished_at
        if src_rse_id:
            update_items['source_rse_id'] = src_rse_id
        if err_msg:
            update_items['err_msg'] = err_msg

        if transfer_id:
            rowcount = session.query(models.Request).filter_by(id=request_id, external_id=transfer_id).update(update_items, synchronize_session=False)
        else:
            if new_state in [RequestState.FAILED, RequestState.DONE, RequestState.LOST]:
                logger(logging.ERROR, "Request %s should not be updated to 'Failed' or 'Done' without external transfer_id" % request_id)
            else:
                rowcount = session.query(models.Request).filter_by(id=request_id).update(update_items, synchronize_session=False)
    except IntegrityError as error:
        raise RucioException(error.args)

    if not rowcount:
        raise UnsupportedOperation("Request %s state cannot be updated." % request_id)


@transactional_session
def set_requests_state(request_ids, new_state, session=None, logger=logging.log):
    """
    Bulk update the state of requests. Fails silently if the request_id does not exist.

    :param request_ids:  List of (Request-ID as a 32 character hex string).
    :param new_state:    New state as string.
    :param session:      Database session to use.
    :param logger:       Optional decorated logger that can be passed from the calling daemons or servers.
    """

    record_counter('core.request.set_requests_state')

    try:
        for request_id in request_ids:
            set_request_state(request_id, new_state, session=session, logger=logger)
    except IntegrityError as error:
        raise RucioException(error.args)


@transactional_session
def touch_requests_by_rule(rule_id, session=None):
    """
    Update the update time of requests in a rule. Fails silently if no requests on this rule.

    :param rule_id:  Rule-ID as a 32 character hex string.
    :param session:  Database session to use.
    """

    record_counter('core.request.touch_requests_by_rule')

    try:
        session.query(models.Request).with_hint(models.Request, "INDEX(REQUESTS REQUESTS_RULEID_IDX)", 'oracle')\
                                     .filter_by(rule_id=rule_id)\
                                     .filter(models.Request.state.in_([RequestState.FAILED, RequestState.DONE, RequestState.LOST, RequestState.NO_SOURCES, RequestState.ONLY_TAPE_SOURCES]))\
                                     .filter(models.Request.updated_at < datetime.datetime.utcnow())\
                                     .update({'updated_at': datetime.datetime.utcnow() + datetime.timedelta(minutes=20)}, synchronize_session=False)
    except IntegrityError as error:
        raise RucioException(error.args)


@read_session
def get_request(request_id, session=None):
    """
    Retrieve a request by its ID.

    :param request_id:  Request-ID as a 32 character hex string.
    :param session:     Database session to use.
    :returns:           Request as a dictionary.
    """

    try:
        tmp = session.query(models.Request).filter_by(id=request_id).first()

        if not tmp:
            return
        else:
            tmp = dict(tmp)
            tmp.pop('_sa_instance_state')
            return tmp
    except IntegrityError as error:
        raise RucioException(error.args)


@read_session
def get_requests_by_transfer(external_host, transfer_id, session=None):
    """
    Retrieve requests by its transfer ID.

    :param request_host:  Name of the external host.
    :param transfer_id:   External transfer job id as a string.
    :param session:       Database session to use.
    :returns:             List of Requests.
    """

    try:
        tmp = session.query(models.Request).filter_by(external_id=transfer_id).all()

        if tmp:
            result = []
            for t in tmp:
                t2 = dict(t)
                t2.pop('_sa_instance_state')
                t2['request_id'] = t2['id']
                t2['attributes'] = json.loads(str(t2['attributes']))
                result.append(t2)
            return result
        return
    except IntegrityError as error:
        raise RucioException(error.args)


@read_session
def get_request_by_did(scope, name, rse_id, request_type=None, session=None):
    """
    Retrieve a request by its DID for a destination RSE.

    :param scope:          The scope of the data identifier.
    :param name:           The name of the data identifier.
    :param rse_id:         The destination RSE ID of the request.
    :param request_type:   The type of request as rucio.db.sqla.constants.RequestType.
    :param session:        Database session to use.
    :returns:              Request as a dictionary.
    """

    record_counter('core.request.get_request_by_did')
    try:
        tmp = session.query(models.Request).filter_by(scope=scope,
                                                      name=name)

        tmp = tmp.filter_by(dest_rse_id=rse_id)

        if request_type:
            tmp = tmp.filter_by(request_type=request_type)

        tmp = tmp.first()
        if not tmp:
            raise RequestNotFound(f'No request found for DID {scope}:{name} at RSE {rse_id}')
        else:
            tmp = dict(tmp)
            tmp.pop('_sa_instance_state')

            tmp['source_rse'] = get_rse_name(rse_id=tmp['source_rse_id'], session=session) if tmp['source_rse_id'] is not None else None
            tmp['dest_rse'] = get_rse_name(rse_id=tmp['dest_rse_id'], session=session) if tmp['dest_rse_id'] is not None else None

            return tmp
    except IntegrityError as error:
        raise RucioException(error.args)


@transactional_session
def archive_request(request_id, session=None):
    """
    Move a request to the history table.

    :param request_id:  Request-ID as a 32 character hex string.
    :param session:     Database session to use.
    """

    record_counter('core.request.archive')
    req = get_request(request_id=request_id, session=session)

    if req:
        hist_request = models.Request.__history_mapper__.class_(id=req['id'],
                                                                created_at=req['created_at'],
                                                                request_type=req['request_type'],
                                                                scope=req['scope'],
                                                                name=req['name'],
                                                                dest_rse_id=req['dest_rse_id'],
                                                                source_rse_id=req['source_rse_id'],
                                                                attributes=req['attributes'],
                                                                state=req['state'],
                                                                account=req['account'],
                                                                external_id=req['external_id'],
                                                                retry_count=req['retry_count'],
                                                                err_msg=req['err_msg'],
                                                                previous_attempt_id=req['previous_attempt_id'],
                                                                external_host=req['external_host'],
                                                                rule_id=req['rule_id'],
                                                                activity=req['activity'],
                                                                bytes=req['bytes'],
                                                                md5=req['md5'],
                                                                adler32=req['adler32'],
                                                                dest_url=req['dest_url'],
                                                                requested_at=req['requested_at'],
                                                                submitted_at=req['submitted_at'],
                                                                staging_started_at=req['staging_started_at'],
                                                                staging_finished_at=req['staging_finished_at'],
                                                                started_at=req['started_at'],
                                                                estimated_started_at=req['estimated_started_at'],
                                                                estimated_at=req['estimated_at'],
                                                                transferred_at=req['transferred_at'],
                                                                estimated_transferred_at=req['estimated_transferred_at'],
                                                                transfertool=req['transfertool'])
        hist_request.save(session=session)
        try:
            time_diff = req['updated_at'] - req['created_at']
            time_diff_s = time_diff.seconds + time_diff.days * 24 * 3600
            record_timer('core.request.archive_request.%s' % req['activity'].replace(' ', '_'), time_diff_s)
            session.query(models.Source).filter_by(request_id=request_id).delete()
            session.query(models.Request).filter_by(id=request_id).delete()
        except IntegrityError as error:
            raise RucioException(error.args)


@transactional_session
def cancel_request_did(scope, name, dest_rse_id, request_type=RequestType.TRANSFER, session=None, logger=logging.log):
    """
    Cancel a request based on a DID and request type.

    :param scope:         Data identifier scope as a string.
    :param name:          Data identifier name as a string.
    :param dest_rse_id:   RSE id as a string.
    :param request_type:  Type of the request.
    :param session:       Database session to use.
    :param logger:        Optional decorated logger that can be passed from the calling daemons or servers.
    """

    record_counter('core.request.cancel_request_did')

    reqs = None
    try:
        reqs = session.query(models.Request.id,
                             models.Request.external_id,
                             models.Request.external_host).filter_by(scope=scope,
                                                                     name=name,
                                                                     dest_rse_id=dest_rse_id,
                                                                     request_type=request_type).all()
        if not reqs:
            logger(logging.WARNING, 'Tried to cancel non-existant request for DID %s:%s at RSE %s' % (scope, name, get_rse_name(rse_id=dest_rse_id, session=session)))
    except IntegrityError as error:
        raise RucioException(error.args)

    transfertool_map = {}
    for req in reqs:
        # is there a transfer already in FTS3? if so, try to cancel it
        if req[1] is not None:
            try:
                if req[2] not in transfertool_map:
                    transfertool_map[req[2]] = FTS3Transfertool(external_host=req[2])
                transfertool_map[req[2]].cancel(transfer_ids=[req[1]])
            except Exception as error:
                logger(logging.WARNING, 'Could not cancel FTS3 transfer %s on %s: %s' % (req[1], req[2], str(error)))
        archive_request(request_id=req[0], session=session)


def cancel_request_external_id(transfer_id, transfer_host):
    """
    Cancel a request based on external transfer id.

    :param transfer_id:    External-ID as a 32 character hex string.
    :param transfer_host:  Name of the external host.
    """

    record_counter('core.request.cancel_request_external_id')
    try:
        FTS3Transfertool(external_host=transfer_host).cancel(transfer_ids=[transfer_id])
    except Exception:
        raise RucioException('Could not cancel FTS3 transfer %s on %s: %s' % (transfer_id, transfer_host, traceback.format_exc()))


@read_session
def list_stagein_requests_and_source_replicas(total_workers=0, worker_number=0, limit=None, activity=None, older_than=None, rses=None, session=None):
    """
    List stagein requests with source replicas

    :param total_workers:         Number of total workers.
    :param worker_number:         Id of the executing worker.
    :param limit:            Integer of requests to retrieve.
    :param activity:         Activity to be selected.
    :param older_than:       Only select requests older than this DateTime.
    :param rses:             List of rse_id to select requests.
    :param session:          Database session to use.
    :returns:                List.
    """
    sub_requests = session.query(models.Request.id,
                                 models.Request.rule_id,
                                 models.Request.scope,
                                 models.Request.name,
                                 models.Request.md5,
                                 models.Request.adler32,
                                 models.Request.bytes,
                                 models.Request.activity,
                                 models.Request.attributes,
                                 models.Request.previous_attempt_id,
                                 models.Request.dest_rse_id,
                                 models.Request.retry_count)\
        .with_hint(models.Request, "INDEX(REQUESTS REQUESTS_TYP_STA_UPD_IDX)", 'oracle')\
        .filter(models.Request.state == RequestState.QUEUED)\
        .filter(models.Request.request_type == RequestType.STAGEIN)

    if isinstance(older_than, datetime.datetime):
        sub_requests = sub_requests.filter(models.Request.requested_at < older_than)

    if activity:
        sub_requests = sub_requests.filter(models.Request.activity == activity)

    sub_requests = filter_thread_work(session=session, query=sub_requests, total_threads=total_workers, thread_id=worker_number)

    if limit:
        sub_requests = sub_requests.limit(limit)

    sub_requests = sub_requests.subquery()

    query = session.query(sub_requests.c.id,
                          sub_requests.c.rule_id,
                          sub_requests.c.scope,
                          sub_requests.c.name,
                          sub_requests.c.md5,
                          sub_requests.c.adler32,
                          sub_requests.c.bytes,
                          sub_requests.c.activity,
                          sub_requests.c.attributes,
                          sub_requests.c.dest_rse_id,
                          models.RSEFileAssociation.rse_id,
                          models.RSE.rse,
                          models.RSE.deterministic,
                          models.RSE.rse_type,
                          models.RSEFileAssociation.path,
                          models.RSEAttrAssociation.value,
                          sub_requests.c.retry_count,
                          sub_requests.c.previous_attempt_id,
                          models.Source.url,
                          models.Source.ranking)\
        .outerjoin(models.RSEFileAssociation, and_(sub_requests.c.scope == models.RSEFileAssociation.scope,
                                                   sub_requests.c.name == models.RSEFileAssociation.name,
                                                   models.RSEFileAssociation.state == ReplicaState.AVAILABLE,
                                                   sub_requests.c.dest_rse_id != models.RSEFileAssociation.rse_id))\
        .with_hint(models.RSEFileAssociation, "+ index(replicas REPLICAS_PK)", 'oracle')\
        .outerjoin(models.RSE, and_(models.RSE.id == models.RSEFileAssociation.rse_id,
                                    models.RSE.staging_area == false(),
                                    models.RSE.deleted == false()))\
        .outerjoin(models.RSEAttrAssociation, and_(models.RSEAttrAssociation.rse_id == models.RSE.id,
                                                   models.RSEAttrAssociation.key == 'staging_buffer'))\
        .outerjoin(models.Source, and_(sub_requests.c.id == models.Source.request_id,
                                       models.RSE.id == models.Source.rse_id))\
        .with_hint(models.Source, "+ index(sources SOURCES_PK)", 'oracle')

    if rses:
        result = []
        for item in query.all():
            dest_rse_id = item[9]
            if dest_rse_id in rses:
                result.append(item)
        return result
    else:
        return query.all()


@read_session
def get_sources(request_id, rse_id=None, session=None):
    """
    Retrieve sources by its ID.

    :param request_id:  Request-ID as a 32 character hex string.
    :param rse_id:      RSE ID as a 32 character hex string.
    :param session:     Database session to use.
    :returns:           Sources as a dictionary.
    """

    try:
        if rse_id:
            tmp = session.query(models.Source).filter_by(request_id=request_id, rse_id=rse_id).all()
        else:
            tmp = session.query(models.Source).filter_by(request_id=request_id).all()

        if not tmp:
            return
        else:
            result = []
            for t in tmp:
                t2 = dict(t)
                t2.pop('_sa_instance_state')
                result.append(t2)

            return result
    except IntegrityError as error:
        raise RucioException(error.args)


@read_session
def get_heavy_load_rses(threshold, session=None):
    """
    Retrieve heavy load rses.

    :param threshold:  Threshold as an int.
    :param session:    Database session to use.
    :returns: .
    """
    try:
        results = session.query(models.Source.rse_id, func.count(models.Source.rse_id).label('load'))\
                         .filter(models.Source.is_using == true())\
                         .group_by(models.Source.rse_id)\
                         .all()

        if not results:
            return

        result = []
        for t in results:
            if t[1] >= threshold:
                t2 = {'rse_id': t[0], 'load': t[1]}
                result.append(t2)

        return result
    except IntegrityError as error:
        raise RucioException(error.args)


@read_session
def get_stats_by_activity_direction_state(state, all_activities=False, direction='destination', session=None):
    """
    Retrieve statistics about requests by destination, activity and state.

    :param state:           Request state.
    :param all_activities:  Boolean whether requests are grouped by activity or if activities are ignored.
    :param direction:       Direction if requests are grouped by source RSE or destination RSE.
    :param session:         Database session to use.
    :returns:               List of (activity, dest_rse_id, state, counter).
    """

    if type(state) is not list:
        state = [state, state]

    try:
        subquery = None
        inner_select = [models.Request.account, models.Request.state,
                        func.count(1).label('counter')]
        if direction == 'destination' and all_activities:
            inner_select.append(models.Request.dest_rse_id)
            group_by = (models.Request.dest_rse_id, )
        elif direction == 'source' and all_activities:
            inner_select.append(models.Request.source_rse_id)
            group_by = (models.Request.source_rse_id, )
        elif direction == 'destination' and not all_activities:
            inner_select.append(models.Request.activity)
            inner_select.append(models.Request.dest_rse_id)
            group_by = (models.Request.dest_rse_id, models.Request.activity)
        elif direction == 'source' and not all_activities:
            inner_select.append(models.Request.activity)
            inner_select.append(models.Request.source_rse_id)
            group_by = (models.Request.source_rse_id, models.Request.activity)

        subquery = session.query(*inner_select)\
                          .with_hint(models.Request, "INDEX(REQUESTS REQUESTS_TYP_STA_UPD_IDX)", 'oracle')\
                          .filter(models.Request.state.in_(state))\
                          .group_by(models.Request.account,
                                    models.Request.state)\
                          .group_by(*group_by)\
                          .subquery()

        outer_select = [subquery.c.account,
                        subquery.c.state,
                        models.RSE.rse,
                        subquery.c.counter]
        if direction == 'destination':
            outer_select.append(subquery.c.dest_rse_id)
            filter_condition = (models.RSE.id == subquery.c.dest_rse_id)
        elif direction == 'source':
            outer_select.append(subquery.c.source_rse_id)
            filter_condition = (models.RSE.id == subquery.c.source_rse_id)

        if not all_activities:
            outer_select.append(subquery.c.activity)

        return session.query(*outer_select)\
                      .with_hint(models.RSE, "INDEX(RSES RSES_PK)", 'oracle')\
                      .filter(filter_condition).all()

    except IntegrityError as error:
        raise RucioException(error.args)


@transactional_session
def release_waiting_requests_per_deadline(rse_id=None, deadline=1, session=None):
    """
    Release waiting requests that were waiting too long and exceeded the maximum waiting time to be released.
    If the DID of a request is attached to a dataset, the oldest requested_at date of all requests related to the dataset will be used for checking and all requests of this dataset will be released.
    :param rse_id:           The source RSE id.
    :param deadline:         Maximal waiting time in hours until a dataset gets released.
    :param session:          The database session.
    """
    amount_released_requests = 0
    if deadline:
        grouped_requests_subquery, filtered_requests_subquery = create_base_query_grouped_fifo(rse_id, filter_by_rse='source', session=session)
        old_requests_subquery = session.query(grouped_requests_subquery.c.name,
                                              grouped_requests_subquery.c.scope,
                                              grouped_requests_subquery.c.oldest_requested_at)\
                                       .filter(grouped_requests_subquery.c.oldest_requested_at < datetime.datetime.now() - datetime.timedelta(hours=deadline))\
                                       .subquery()
        old_requests_subquery = session.query(filtered_requests_subquery.c.id)\
                                       .join(old_requests_subquery, and_(filtered_requests_subquery.c.dataset_name == old_requests_subquery.c.name, filtered_requests_subquery.c.dataset_scope == old_requests_subquery.c.scope))
        old_requests_subquery = old_requests_subquery.subquery()
        statement = update(models.Request).where(models.Request.id.in_(old_requests_subquery)).values(state=RequestState.QUEUED)
        amount_released_requests = session.execute(statement).rowcount
    return amount_released_requests


@transactional_session
def release_waiting_requests_per_free_volume(rse_id, volume=None, session=None):
    """
    Release waiting requests if they fit in available transfer volume. If the DID of a request is attached to a dataset, the volume will be checked for the whole dataset as all requests related to this dataset will be released.

    :param rse_id:  The destination RSE id.
    :param volume:  The maximum volume in bytes that should be transfered.
    :param session: The database session.
    """

    dialect = session.bind.dialect.name
    sum_volume_active_subquery = None
    if dialect == 'mysql' or dialect == 'sqlite':
        sum_volume_active_subquery = session.query(func.ifnull(func.sum(models.Request.bytes), 0).label('sum_bytes'))\
                                            .filter(and_(or_(models.Request.state == RequestState.SUBMITTED, models.Request.state == RequestState.QUEUED),
                                                         models.Request.dest_rse_id == rse_id))
    elif dialect == 'postgresql':
        sum_volume_active_subquery = session.query(func.coalesce(func.sum(models.Request.bytes), 0).label('sum_bytes'))\
                                            .filter(and_(or_(models.Request.state == RequestState.SUBMITTED, models.Request.state == RequestState.QUEUED),
                                                         models.Request.dest_rse_id == rse_id))
    elif dialect == 'oracle':
        sum_volume_active_subquery = session.query(func.nvl(func.sum(models.Request.bytes), 0).label('sum_bytes'))\
                                            .filter(and_(or_(models.Request.state == RequestState.SUBMITTED, models.Request.state == RequestState.QUEUED),
                                                         models.Request.dest_rse_id == rse_id))
    sum_volume_active_subquery = sum_volume_active_subquery.subquery()

    grouped_requests_subquery, filtered_requests_subquery = create_base_query_grouped_fifo(rse_id, filter_by_rse='destination', session=session)

    cumulated_volume_subquery = session.query(grouped_requests_subquery.c.name,
                                              grouped_requests_subquery.c.scope,
                                              func.sum(grouped_requests_subquery.c.volume).over(order_by=grouped_requests_subquery.c.oldest_requested_at).label('cum_volume'))\
                                       .filter(grouped_requests_subquery.c.volume <= volume - sum_volume_active_subquery.c.sum_bytes)\
                                       .subquery()

    cumulated_volume_subquery = session.query(filtered_requests_subquery.c.id)\
                                       .join(cumulated_volume_subquery, and_(filtered_requests_subquery.c.dataset_name == cumulated_volume_subquery.c.name, filtered_requests_subquery.c.dataset_scope == cumulated_volume_subquery.c.scope))\
                                       .filter(cumulated_volume_subquery.c.cum_volume <= volume - sum_volume_active_subquery.c.sum_bytes)\
                                       .subquery()

    statement = update(models.Request).where(models.Request.id.in_(cumulated_volume_subquery)).values(state=RequestState.QUEUED)
    amount_released_requests = session.execute(statement).rowcount
    return amount_released_requests


@read_session
def create_base_query_grouped_fifo(rse_id, filter_by_rse='destination', session=None):
    """
    Build the sqlalchemy queries to filter relevant requests and to group them in datasets.
    Group requests either by same destination RSE or source RSE.

    :param rse_id:           The RSE id.
    :param filter_by_rse:    Decide whether to filter by transfer destination or source RSE (`destination`, `source`).
    :param session:          The database session.
    """
    # query DIDs that are attached to a collection and add a column indicating the order of attachment in case of mulitple attachments
    attachment_order_subquery = session.query(models.DataIdentifierAssociation.child_name, models.DataIdentifierAssociation.child_scope, models.DataIdentifierAssociation.name, models.DataIdentifierAssociation.scope,
                                              func.row_number().over(partition_by=(models.DataIdentifierAssociation.child_name, models.DataIdentifierAssociation.child_scope),
                                                                     order_by=models.DataIdentifierAssociation.created_at).label('order_of_attachment'))\
                                       .subquery()

    # query transfer requests and join with according datasets
    filtered_requests_subquery = None
    grouped_requests_subquery = None
    dialect = session.bind.dialect.name
    if dialect == 'mysql' or dialect == 'sqlite':
        filtered_requests_subquery = session.query(models.Request.id.label('id'),
                                                   func.ifnull(attachment_order_subquery.c.name, models.Request.name).label('dataset_name'),
                                                   func.ifnull(attachment_order_subquery.c.scope, models.Request.scope).label('dataset_scope'))

        combined_attached_unattached_requests = session.query(func.ifnull(attachment_order_subquery.c.scope, models.Request.scope).label('scope'),
                                                              func.ifnull(attachment_order_subquery.c.name, models.Request.name).label('name'),
                                                              models.Request.bytes,
                                                              models.Request.requested_at)
    elif dialect == 'postgresql':
        filtered_requests_subquery = session.query(models.Request.id.label('id'),
                                                   func.coalesce(attachment_order_subquery.c.name, models.Request.name).label('dataset_name'),
                                                   func.coalesce(attachment_order_subquery.c.scope, models.Request.scope).label('dataset_scope'))

        combined_attached_unattached_requests = session.query(func.coalesce(attachment_order_subquery.c.scope, models.Request.scope).label('scope'),
                                                              func.coalesce(attachment_order_subquery.c.name, models.Request.name).label('name'),
                                                              models.Request.bytes,
                                                              models.Request.requested_at)
    elif dialect == 'oracle':
        filtered_requests_subquery = session.query(models.Request.id.label('id'),
                                                   func.nvl(attachment_order_subquery.c.name, models.Request.name).label('dataset_name'),
                                                   func.nvl(attachment_order_subquery.c.scope, models.Request.scope).label('dataset_scope'))

        combined_attached_unattached_requests = session.query(func.nvl(attachment_order_subquery.c.scope, models.Request.scope).label('scope'),
                                                              func.nvl(attachment_order_subquery.c.name, models.Request.name).label('name'),
                                                              models.Request.bytes,
                                                              models.Request.requested_at)

    filtered_requests_subquery = filtered_requests_subquery.join(attachment_order_subquery, and_(models.Request.name == attachment_order_subquery.c.child_name,
                                                                                                 models.Request.scope == attachment_order_subquery.c.child_scope,
                                                                                                 attachment_order_subquery.c.order_of_attachment == 1), isouter=True)

    combined_attached_unattached_requests = combined_attached_unattached_requests.join(attachment_order_subquery, and_(models.Request.name == attachment_order_subquery.c.child_name,
                                                                                                                       models.Request.scope == attachment_order_subquery.c.child_scope,
                                                                                                                       attachment_order_subquery.c.order_of_attachment == 1), isouter=True)

    # depending if throttler is used for reading or writing
    if filter_by_rse == 'source':
        filtered_requests_subquery = filtered_requests_subquery.filter(models.Request.source_rse_id == rse_id)
        combined_attached_unattached_requests = combined_attached_unattached_requests.filter(models.Request.source_rse_id == rse_id)
    elif filter_by_rse == 'destination':
        filtered_requests_subquery = filtered_requests_subquery.filter(models.Request.dest_rse_id == rse_id)
        combined_attached_unattached_requests = combined_attached_unattached_requests.filter(models.Request.dest_rse_id == rse_id)

    filtered_requests_subquery = filtered_requests_subquery.filter(models.Request.state == RequestState.WAITING).subquery()

    combined_attached_unattached_requests = combined_attached_unattached_requests.filter(models.Request.state == RequestState.WAITING).subquery()

    # group requests and calculate properties like oldest requested_at, amount of children, volume
    grouped_requests_subquery = session.query(func.sum(combined_attached_unattached_requests.c.bytes).label('volume'),
                                              func.min(combined_attached_unattached_requests.c.requested_at).label('oldest_requested_at'),
                                              func.count().label('amount_childs'),
                                              combined_attached_unattached_requests.c.name,
                                              combined_attached_unattached_requests.c.scope)\
                                       .group_by(combined_attached_unattached_requests.c.scope, combined_attached_unattached_requests.c.name)\
                                       .subquery()
    return grouped_requests_subquery, filtered_requests_subquery


@transactional_session
def release_waiting_requests_fifo(rse_id, activity=None, count=None, account=None, direction='destination', session=None):
    """
    Release waiting requests. Transfer requests that were requested first, get released first (FIFO).

    :param rse_id:           The RSE id.
    :param activity:         The activity.
    :param count:            The count to be released.
    :param account:          The account name whose requests to release.
    :param direction:        Direction if requests are grouped by source RSE or destination RSE.
    :param session:          The database session.
    """

    dialect = session.bind.dialect.name
    rowcount = 0
    if dialect == 'mysql':
        subquery = session.query(models.Request.id)\
                          .filter(models.Request.state == RequestState.WAITING)\
                          .order_by(asc(models.Request.requested_at))
        if direction == 'destination':
            subquery = subquery.filter(models.Request.dest_rse_id == rse_id)
        elif direction == 'source':
            subquery = subquery.filter(models.Request.source_rse_id == rse_id)

        if activity:
            subquery = subquery.filter(models.Request.activity == activity)
        if account:
            subquery = subquery.filter(models.Request.account == account)
        subquery = subquery.limit(count).subquery()

        # join because IN and LIMIT cannot be used together
        subquery = session.query(models.Request.id)\
                          .join(subquery, models.Request.id == subquery.c.id).subquery()
        # wrap select to update and select from the same table
        subquery = session.query(subquery.c.id).subquery()
        rowcount = session.query(models.Request)\
                          .filter(models.Request.id.in_(subquery))\
                          .update({'state': RequestState.QUEUED},
                                  synchronize_session=False)
    else:
        subquery = session.query(models.Request.id)\
                          .filter(models.Request.state == RequestState.WAITING)
        if direction == 'destination':
            subquery = subquery.filter(models.Request.dest_rse_id == rse_id)
        elif direction == 'source':
            subquery = subquery.filter(models.Request.source_rse_id == rse_id)

        if activity:
            subquery = subquery.filter(models.Request.activity == activity)
        if account:
            subquery = subquery.filter(models.Request.account == account)

        subquery = subquery.order_by(asc(models.Request.requested_at))\
                           .limit(count)
        rowcount = session.query(models.Request)\
                          .filter(models.Request.id.in_(subquery))\
                          .update({'state': RequestState.QUEUED},
                                  synchronize_session=False)
    return rowcount


@transactional_session
def release_waiting_requests_grouped_fifo(rse_id, count=None, direction='destination', deadline=1, volume=0, session=None):
    """
    Release waiting requests. Transfer requests that were requested first, get released first (FIFO).
    Also all requests to DIDs that are attached to the same dataset get released, if one children of the dataset is choosed to be released (Grouped FIFO).

    :param rse_id:           The RSE id.
    :param count:            The count to be released. If None, release all waiting requests.
    :param direction:        Direction if requests are grouped by source RSE or destination RSE.
    :param deadline:         Maximal waiting time in hours until a dataset gets released.
    :param volume:           The maximum volume in bytes that should be transfered.
    :param session:          The database session.
    """

    amount_updated_requests = 0

    # Release requests that exceeded waiting time
    if deadline:
        amount_updated_requests = release_waiting_requests_per_deadline(rse_id=rse_id, deadline=deadline, session=session)
        count = count - amount_updated_requests

    grouped_requests_subquery, filtered_requests_subquery = create_base_query_grouped_fifo(rse_id=rse_id, filter_by_rse=direction, session=session)

    # cumulate amount of children per dataset and combine with each request and only keep requests that dont exceed the limit
    cumulated_children_subquery = session.query(grouped_requests_subquery.c.name,
                                                grouped_requests_subquery.c.scope,
                                                grouped_requests_subquery.c.amount_childs,
                                                grouped_requests_subquery.c.oldest_requested_at,
                                                func.sum(grouped_requests_subquery.c.amount_childs).over(order_by=(grouped_requests_subquery.c.oldest_requested_at)).label('cum_amount_childs'))\
                                         .subquery()
    cumulated_children_subquery = session.query(filtered_requests_subquery.c.id)\
                                         .join(cumulated_children_subquery, and_(filtered_requests_subquery.c.dataset_name == cumulated_children_subquery.c.name, filtered_requests_subquery.c.dataset_scope == cumulated_children_subquery.c.scope))\
                                         .filter(cumulated_children_subquery.c.cum_amount_childs - cumulated_children_subquery.c.amount_childs < count)\
                                         .subquery()

    # needed for mysql to update and select from the same table
    cumulated_children_subquery = session.query(cumulated_children_subquery.c.id).subquery()

    statement = update(models.Request).where(models.Request.id.in_(cumulated_children_subquery)).values(state=RequestState.QUEUED)

    amount_updated_requests += session.execute(statement).rowcount

    # release requests where the whole datasets volume fits in the available volume space
    if volume:
        amount_updated_requests += release_waiting_requests_per_free_volume(rse_id=rse_id, volume=volume, session=session)

    return amount_updated_requests


@transactional_session
def release_all_waiting_requests(rse_id, activity=None, account=None, direction='destination', session=None):
    """
    Release all waiting requests per destination RSE.

    :param rse_id:           The RSE id.
    :param activity:         The activity.
    :param account:          The account name whose requests to release.
    :param direction:        Direction if requests are grouped by source RSE or destination RSE.
    :param session:          The database session.
    """
    try:
        rowcount = 0

        query = session.query(models.Request)
        if direction == 'destination':
            query = query.filter_by(dest_rse_id=rse_id, state=RequestState.WAITING)
        elif direction == 'source':
            query = query.filter_by(src_rse_id=rse_id, state=RequestState.WAITING)

        if activity:
            query = query.filter_by(activity=activity)
        if account:
            query = query.filter_by(account=account)
        rowcount = query.update({'state': RequestState.QUEUED}, synchronize_session=False)
        return rowcount
    except IntegrityError as error:
        raise RucioException(error.args)


@transactional_session
def update_requests_priority(priority, filter, session=None, logger=logging.log):
    """
    Update priority of requests.

    :param priority:  The priority as an integer from 1 to 5.
    :param filter:    Dictionary such as {'rule_id': rule_id, 'request_id': request_id, 'older_than': time_stamp, 'activities': [activities]}.
    :param logger:    Optional decorated logger that can be passed from the calling daemons or servers.
    """
    try:
        query = session.query(models.Request.id, models.Request.external_id, models.Request.external_host, models.Request.state, models.ReplicaLock.state)\
            .join(models.ReplicaLock, and_(models.ReplicaLock.scope == models.Request.scope,
                                           models.ReplicaLock.name == models.Request.name,
                                           models.ReplicaLock.rse_id == models.Request.dest_rse_id))
        if 'rule_id' in filter:
            query = query.filter(models.ReplicaLock.rule_id == filter['rule_id'])
        if 'request_id' in filter:
            query = query.filter(models.Request.id == filter['request_id'])
        if 'older_than' in filter:
            query = query.filter(models.Request.created_at < filter['older_than'])
        if 'activities' in filter:
            if type(filter['activities']) is not list:
                filter['activities'] = filter['activities'].split(',')
            query = query.filter(models.Request.activity.in_(filter['activities']))

        transfertool_map = {}
        for item in query.all():
            try:
                session.query(models.Request) \
                    .filter_by(id=item[0]) \
                    .update({'priority': priority, 'updated_at': datetime.datetime.utcnow()}, synchronize_session=False)
                logger(logging.DEBUG, "Updated request %s priority to %s in rucio." % (item[0], priority))
                if item[3] == RequestState.SUBMITTED and item[4] == LockState.REPLICATING:
                    if item[2] not in transfertool_map:
                        transfertool_map[item[2]] = FTS3Transfertool(external_host=item[2])
                    res = transfertool_map[item[2]].update_priority(transfer_id=item[1], priority=priority)
                    logger(logging.DEBUG, "Updated request %s priority in transfertool to %s: %s" % (item[0], priority, res['http_message']))
            except Exception:
                logger(logging.DEBUG, "Failed to boost request %s priority: %s" % (item[0], traceback.format_exc()))
    except IntegrityError as error:
        raise RucioException(error.args)


@transactional_session
def update_request_state(response, session=None, logger=logging.log):
    """
    Used by poller and consumer to update the internal state of requests,
    after the response by the external transfertool.

    :param response:              The transfertool response dictionary, retrieved via request.query_request().
    :param logging_prepend_str:   String to prepend to the logging
    :param session:               The database session to use.
    :param logger:                Optional decorated logger that can be passed from the calling daemons or servers.
    :returns commit_or_rollback:  Boolean.
    """

    try:
        if not response['new_state']:
            __touch_request(response['request_id'], session=session)
            return False
        else:
            request = get_request(response['request_id'], session=session)
            if request and request['external_id'] == response['transfer_id'] and request['state'] != response['new_state']:
                response['submitted_at'] = request.get('submitted_at', None)
                response['external_host'] = request['external_host']
                transfer_id = response['transfer_id'] if 'transfer_id' in response else None
                logger(logging.INFO, 'UPDATING REQUEST %s FOR TRANSFER %s STATE %s' % (str(response['request_id']), transfer_id, str(response['new_state'])))

                job_m_replica = response.get('job_m_replica', None)
                src_url = response.get('src_url', None)
                src_rse = response.get('src_rse', None)
                src_rse_id = response.get('src_rse_id', None)
                staging_started_at = response.get('staging_start', None)
                staging_finished_at = response.get('staging_finished', None)
                started_at = response.get('started_at', None)
                transferred_at = response.get('transferred_at', None)
                if job_m_replica and (str(job_m_replica).lower() == str('true')) and src_url:
                    try:
                        src_rse_name, src_rse_id = __get_source_rse(response['request_id'], src_url, session=session)
                    except Exception:
                        logger(logging.WARNING, 'Cannot get correct RSE for source url: %s(%s)' % (src_url, traceback.format_exc()))
                        src_rse_name = None
                    if src_rse_name and src_rse_name != src_rse:
                        response['src_rse'] = src_rse_name
                        response['src_rse_id'] = src_rse_id
                        logger(logging.DEBUG, 'Correct RSE: %s for source surl: %s' % (src_rse_name, src_url))
                err_msg = get_transfer_error(response['new_state'], response['reason'] if 'reason' in response else None)

                set_request_state(response['request_id'],
                                  response['new_state'],
                                  transfer_id=transfer_id,
                                  started_at=started_at,
                                  staging_started_at=staging_started_at,
                                  staging_finished_at=staging_finished_at,
                                  transferred_at=transferred_at,
                                  src_rse_id=src_rse_id,
                                  err_msg=err_msg,
                                  session=session,
                                  logger=logger)

                add_monitor_message(request, response, session=session)
                return True
            elif not request:
                logger(logging.DEBUG, "Request %s doesn't exist, will not update" % (response['request_id']))
                return False
            elif request['external_id'] != response['transfer_id']:
                logger(logging.WARNING, "Response %s with transfer id %s is different from the request transfer id %s, will not update" % (response['request_id'], response['transfer_id'], request['external_id']))
                return False
            else:
                logger(logging.DEBUG, "Request %s is already in %s state, will not update" % (response['request_id'], response['new_state']))
                return False
    except UnsupportedOperation as error:
        logger(logging.WARNING, "Request %s doesn't exist - Error: %s" % (response['request_id'], str(error).replace('\n', '')))
        return False
    except Exception:
        logger(logging.CRITICAL, "Exception", exc_info=True)


@read_session
def add_monitor_message(request, response, session=None):
    """
    Take a request and transfer response and create a message for hermes.

    :param request:   The request to create the message for.
    :param response:  The transfertool response dictionary, retrieved via request.query_request().
    :param session:   The database session to use.
    """

    if request['request_type']:
        transfer_status = '%s-%s' % (request['request_type'].name, response['new_state'].name)
    else:
        transfer_status = 'transfer-%s' % (response['new_state'].name)
    transfer_status = transfer_status.lower()

    activity = response.get('activity', None)
    src_type = response.get('src_type', None)
    src_rse = response.get('src_rse', None)
    src_url = response.get('src_url', None)
    dst_type = response.get('dst_type', None)
    dst_rse = response.get('dst_rse', None)
    dst_url = response.get('dst_url', None)
    dst_protocol = dst_url.split(':')[0] if dst_url else None
    reason = response.get('reason', None)
    duration = response.get('duration', -1)
    filesize = response.get('filesize', None)
    md5 = response.get('md5', None)
    adler32 = response.get('adler32', None)
    created_at = response.get('created_at', None)
    submitted_at = response.get('submitted_at', None)
    started_at = response.get('started_at', None)
    transferred_at = response.get('transferred_at', None)
    account = response.get('account', None)

    if response['external_host']:
        transfer_link = '%s/fts3/ftsmon/#/job/%s' % (response['external_host'].replace('8446', '8449'), response['transfer_id'])
    else:
        # for LOST request, response['external_host'] maybe is None
        transfer_link = None

    message = {'activity': activity,
               'request-id': response['request_id'],
               'duration': duration,
               'checksum-adler': adler32,
               'checksum-md5': md5,
               'file-size': filesize,
               'bytes': filesize,
               'guid': None,
               'previous-request-id': response['previous_attempt_id'],
               'protocol': dst_protocol,
               'scope': response['scope'],
               'name': response['name'],
               'src-type': src_type,
               'src-rse': src_rse,
               'src-url': src_url,
               'dst-type': dst_type,
               'dst-rse': dst_rse,
               'dst-url': dst_url,
               'reason': reason,
               'transfer-endpoint': response['external_host'],
               'transfer-id': response['transfer_id'],
               'transfer-link': transfer_link,
               'created_at': str(created_at) if created_at else None,
               'submitted_at': str(submitted_at) if submitted_at else None,
               'started_at': str(started_at) if started_at else None,
               'transferred_at': str(transferred_at) if transferred_at else None,
               'tool-id': 'rucio-conveyor',
               'account': account}

    src_id = response['src_rse_id']
    vo = get_rse_vo(rse_id=src_id)
    if vo != 'def':
        message['vo'] = vo

    add_message(transfer_status, message, session=session)


def get_transfer_error(state, reason=None):
    """
    Transform a specific RequestState to an error message

    :param state:   State of the request.
    :param reason:  Reason of the state.
    :returns:       Error message
    """
    err_msg = None
    if state in [RequestState.NO_SOURCES, RequestState.ONLY_TAPE_SOURCES]:
        err_msg = '%s:%s' % (RequestErrMsg.NO_SOURCES, state)
    elif state in [RequestState.SUBMISSION_FAILED]:
        err_msg = '%s:%s' % (RequestErrMsg.SUBMISSION_FAILED, state)
    elif state in [RequestState.SUBMITTING]:
        err_msg = '%s:%s' % (RequestErrMsg.SUBMISSION_FAILED, "Too long time in submitting state")
    elif state in [RequestState.LOST]:
        err_msg = '%s:%s' % (RequestErrMsg.TRANSFER_FAILED, "Transfer job on FTS is lost")
    elif state in [RequestState.FAILED]:
        err_msg = '%s:%s' % (RequestErrMsg.TRANSFER_FAILED, reason)
    elif state in [RequestState.MISMATCH_SCHEME]:
        err_msg = '%s:%s' % (RequestErrMsg.MISMATCH_SCHEME, state)
    return err_msg


@transactional_session
def __touch_request(request_id, session=None):
    """
    Update the timestamp of a request. Fails silently if the request_id does not exist.

    :param request_id:  Request-ID as a 32 character hex string.
    :param session:     Database session to use.
    """

    record_counter('core.request.touch_request')

    try:
        rowcount = session.query(models.Request).filter_by(id=request_id).update({'updated_at': datetime.datetime.utcnow()}, synchronize_session=False)
    except IntegrityError as error:
        raise RucioException(error.args)
    if not rowcount:
        raise UnsupportedOperation("Request %s cannot be touched." % request_id)


@read_session
def __get_source_rse(request_id, src_url, session=None, logger=logging.log):
    """
    Based on a request, scope, name and src_url extract the source rse name and id.

    :param request_id:  The request_id of the request.
    :param scope:       The scope of the request file.
    :param name:        The name of the request file.
    :param src_url:     The src_url of the request.
    :param session:     The database session to use.
    :param logger:      Optional decorated logger that can be passed from the calling daemons or servers.
    """

    try:
        if not request_id:
            return None, None

        sources = get_sources(request_id, session=session)
        for source in sources:
            if source['url'] == src_url:
                src_rse_id = source['rse_id']
                src_rse_name = get_rse_name(src_rse_id, session=session)
                logger(logging.DEBUG, "Find rse name %s for %s" % (src_rse_name, src_url))
                return src_rse_name, src_rse_id
        # cannot find matched surl
        logger(logging.WARNING, 'Cannot get correct RSE for source url: %s' % (src_url))
        return None, None
    except Exception:
        logger(logging.ERROR, 'Cannot get correct RSE for source url: %s' % (src_url), exc_info=True)
        return None, None


@stream_session
def list_requests(src_rse_ids, dst_rse_ids, states=[RequestState.WAITING], session=None):
    """
    List all requests in a specific state from a source RSE to a destination RSE.

    :param src_rse_ids: source RSE ids.
    :param dst_rse_ids: destination RSE ids.
    :param states: list of request states.
    :param session: The database session in use.
    """
    query = session.query(models.Request).filter(models.Request.state.in_(states),
                                                 models.Request.source_rse_id.in_(src_rse_ids),
                                                 models.Request.dest_rse_id.in_(dst_rse_ids))
    for request in query.yield_per(500):
        yield request


# important column indices from __list_transfer_requests_and_source_replicas
request_id_col = 0
activity_col = 7
dest_rse_id_col = 10
source_rse_id_col = 12
distance_col = 20

extra_transfertool_col = 21


@transactional_session
def preparer_update_requests(source_iter: "Iterable[Sequence]", session: "Optional[Session]" = None) -> int:
    count = 0
    for req_source in source_iter:
        update_dict = dict()
        if len(req_source) == 2:
            # special case where the first entry is the request id and the second is the new state
            # (see handling of RequestState.NO_SOURCES in reduce_requests)
            update_dict[models.Request.state] = req_source[1]
        else:
            update_dict[models.Request.state] = __throttler_request_state(
                activity=req_source[activity_col],
                source_rse_id=req_source[source_rse_id_col],
                dest_rse_id=req_source[dest_rse_id_col],
                session=session,
            )
            update_dict[models.Request.source_rse_id] = req_source[source_rse_id_col]

        if len(req_source) > extra_transfertool_col:
            update_dict[models.Request.transfertool] = req_source[extra_transfertool_col]

        session.query(models.Request).filter_by(id=req_source[request_id_col]).update(update_dict, synchronize_session=False)
        count += 1
    return count


def __throttler_request_state(activity, source_rse_id, dest_rse_id, session: "Optional[Session]" = None) -> RequestState:
    """
    Takes request attributes to return a new state for the request
    based on throttler settings. Always returns QUEUED,
    if the throttler mode is not set.
    """
    try:
        throttler_mode = get('throttler', 'mode', default=None, use_cache=False, session=session)
    except ConfigNotFound:
        throttler_mode = None

    limit_found = False
    if throttler_mode:
        transfer_limits = get_rse_transfer_limits(session=session)
        activity_limit = transfer_limits.get(activity, {})
        all_activities_limit = transfer_limits.get('all_activities', {})
        direction, all_activities = get_parsed_throttler_mode(throttler_mode)
        if direction == 'source':
            if all_activities:
                if all_activities_limit.get(source_rse_id):
                    limit_found = True
            else:
                if activity_limit.get(source_rse_id):
                    limit_found = True
        elif direction == 'destination':
            if all_activities:
                if all_activities_limit.get(dest_rse_id):
                    limit_found = True
            else:
                if activity_limit.get(dest_rse_id):
                    limit_found = True

    return RequestState.WAITING if limit_found else RequestState.QUEUED


def reduce_requests(req_sources: "List[Tuple]", sort_reduce_funcs: "List[ReduceFunction]", logger: "Callable") -> "RowIterator":
    """
    Reduces the passed request sources tuples by using the sort-reduce functions,
    returning the first of the remaining items or a simple
    (request_id, RequestState.NO_SOURCES) tuple, if no sources were found.
    """
    assert len(req_sources) != 0, 'parameter request sources must be non-empty'

    # sort by Request.id for partitioning later
    req_sources.sort(key=lambda t: t[request_id_col])

    def pick_result(items: "List[Sequence]") -> "Optional[Sequence]":
        result = items
        debug_log = []
        for sort_reduce in sort_reduce_funcs:
            newresult = list(sort_reduce(result))
            debug_log.append('filter %s removed %s' % (sort_reduce.__name__, list(filterfalse(newresult.__contains__, result))))
            result = newresult

        if len(result) == 0:
            logger(logging.WARNING, 'all available sources were filtered for requests with id %s', items[0][request_id_col])
            logger(logging.DEBUG, 'the following filters ran:\n' + '\n'.join(debug_log))
        else:
            return result[0]

    def result_or_no_sources(result: "Optional[Sequence]") -> "Sequence":
        if result is None:
            return (cur_request_id, RequestState.NO_SOURCES)
        else:
            return result

    cur_request_id = req_sources[0][request_id_col]

    # partition the req_sources by request_id and yield the best result from each group
    current_items = [req_sources[0]]
    for idx in range(1, len(req_sources)):
        if cur_request_id != req_sources[idx][request_id_col]:
            yield result_or_no_sources(pick_result(current_items))
            cur_request_id = req_sources[idx][request_id_col]
            current_items.clear()
        current_items.append(req_sources[idx])
    yield result_or_no_sources(pick_result(current_items))


def get_supported_transfertools(rse_id: str, session=None) -> "Set[str]":
    transfertool_attr = get_rse_attribute('transfertool', rse_id=rse_id, session=session)
    if transfertool_attr:
        result = set()
        for attr in transfertool_attr:
            if attr:
                assert type(attr) == str
                # split attribute values by comma
                for transfertool in filter(bool, map(str.strip, attr.split(sep=','))):
                    result.add(transfertool)
        if result:
            return result
    return {'fts3', 'globus'}


def get_transfertool_filter(
        get_transfertools: "Callable[[str], Set[str]]" = get_supported_transfertools
) -> "ReduceFunction":
    def filter_requests_for_transfertools(items: "RowIterator") -> "RowIterator":
        first = True
        first_request_id, first_dest_rse_id, dest_rse_transfertools = None, None, None
        for t in items:
            if first:
                first = False
                first_request_id = t[request_id_col]
                first_dest_rse_id = t[dest_rse_id_col]
                dest_rse_transfertools = get_transfertools(first_dest_rse_id)
            else:
                # same request id, same request destination rse in items per call
                assert first_request_id == t[request_id_col]
                assert first_dest_rse_id == t[dest_rse_id_col]

            src_rse_transfertools = get_transfertools(t[source_rse_id_col])
            common_transfertools = dest_rse_transfertools.intersection(src_rse_transfertools)
            if common_transfertools:
                if 'fts3' in common_transfertools and 'globus' in common_transfertools:
                    transfertool = 'fts3'
                else:
                    transfertool = common_transfertools.pop()
                yield (*t, transfertool)

    return filter_requests_for_transfertools


def sort_requests_minimum_distance(items: "RowIterator") -> "RowIterator":
    yield from sorted(items, key=lambda t: t[distance_col])


def rse_lookup_filter(items: "RowIterator") -> "RowIterator":
    yield from filter(lambda row: row[source_rse_id_col] is not None and row[dest_rse_id_col] is not None, items)<|MERGE_RESOLUTION|>--- conflicted
+++ resolved
@@ -28,11 +28,8 @@
 # - Andrew Lister <andrew.lister@stfc.ac.uk>, 2019
 # - Brandon White <bjwhite@fnal.gov>, 2019
 # - Benedikt Ziemons <benedikt.ziemons@cern.ch>, 2020-2021
-<<<<<<< HEAD
 # - Matt Snyder <msnyder@bnl.gov>, 2021
-=======
 # - Radu Carpa <radu.carpa@cern.ch>, 2021
->>>>>>> 12b3f52c
 
 import datetime
 import json
