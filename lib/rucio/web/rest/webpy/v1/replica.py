#!/usr/bin/env python
# Copyright 2012-2020 CERN for the benefit of the ATLAS collaboration.
#
# Licensed under the Apache License, Version 2.0 (the "License");
# you may not use this file except in compliance with the License.
# You may obtain a copy of the License at
#
#    http://www.apache.org/licenses/LICENSE-2.0
#
# Unless required by applicable law or agreed to in writing, software
# distributed under the License is distributed on an "AS IS" BASIS,
# WITHOUT WARRANTIES OR CONDITIONS OF ANY KIND, either express or implied.
# See the License for the specific language governing permissions and
# limitations under the License.
#
# Authors:
# - Vincent Garonne <vgaronne@gmail.com>, 2013-2017
# - Mario Lassnig <mario.lassnig@cern.ch>, 2013-2019
# - Ralph Vigne <ralph.vigne@cern.ch>, 2013
# - Cedric Serfon <cedric.serfon@cern.ch>, 2014-2019
# - Thomas Beermann <thomas.beermann@cern.ch>, 2014-2018
# - Martin Barisits <martin.barisits@cern.ch>, 2018
# - Hannes Hansen <hannes.jakob.hansen@cern.ch>, 2018-2019
# - Andrew Lister <andrew.lister@stfc.ac.uk>, 2019
# - Luc Goossens <luc.goossens@cern.ch>, 2020
# - Benedikt Ziemons <benedikt.ziemons@cern.ch>, 2020
#
# PY3K COMPATIBLE

from __future__ import print_function
from datetime import datetime
from json import dumps, loads
from six import string_types
from traceback import format_exc

try:
    from urllib import unquote
    from urlparse import parse_qs
except ImportError:
    from urllib.parse import unquote
    from urllib.parse import parse_qs
from web import application, ctx, Created, data, header, InternalError, loadhook, OK, unloadhook
from xml.sax.saxutils import escape

from geoip2.errors import AddressNotFoundError

from rucio.api.replica import (add_replicas, list_replicas, list_dataset_replicas, list_dataset_replicas_bulk,
                               delete_replicas, list_dataset_replicas_vp,
                               get_did_from_pfns, update_replicas_states,
                               declare_bad_file_replicas, add_bad_pfns, get_suspicious_files,
                               declare_suspicious_file_replicas, list_bad_replicas_status,
                               get_bad_replicas_summary, list_datasets_per_rse,
                               set_tombstone)
from rucio.db.sqla.constants import BadFilesStatus
from rucio.common.config import config_get
from rucio.common.exception import (AccessDenied, DataIdentifierAlreadyExists, InvalidType,
                                    DataIdentifierNotFound, Duplicate, InvalidPath,
                                    ResourceTemporaryUnavailable, RucioException,
                                    RSENotFound, UnsupportedOperation, ReplicaNotFound, InvalidObject)
from rucio.common.replica_sorter import sort_random, sort_geoip, sort_closeness, sort_dynamic, sort_ranking
from rucio.common.schema import get_schema_value
from rucio.common.utils import generate_http_error, parse_response, APIEncoder, render_json_list
from rucio.common.constants import SUPPORTED_PROTOCOLS
from rucio.web.rest.common import rucio_loadhook, rucio_unloadhook, RucioController, check_accept_header_wrapper

URLS = ('/list/?$', 'ListReplicas',
        '/?$', 'Replicas',
        '/suspicious/?$', 'SuspiciousReplicas',
        '/bad/states/?$', 'BadReplicasStates',
        '/bad/summary/?$', 'BadReplicasSummary',
        '/bad/pfns/?$', 'BadPFNs',
        '/rse/(.*)/?$', 'ReplicasRSE',
        '/bad/?$', 'BadReplicas',
        '/dids/?$', 'ReplicasDIDs',
<<<<<<< HEAD
        '%s/datasets$' % get_schema_value('SCOPE_NAME_REGEXP'), 'DatasetReplicas',
        '%s/datasets_vp$' % get_schema_value('SCOPE_NAME_REGEXP'), 'DatasetReplicasVP',
        '%s/?$' % get_schema_value('SCOPE_NAME_REGEXP'), 'Replicas',
=======
        '%s/datasets$' % SCOPE_NAME_REGEXP, 'DatasetReplicas',
        '/datasets_bulk/?$', 'DatasetReplicasBulk',
        '%s/datasets_vp$' % SCOPE_NAME_REGEXP, 'DatasetReplicasVP',
        '%s/?$' % SCOPE_NAME_REGEXP, 'Replicas',
>>>>>>> 6f8f61e8
        '/tombstone/?$', 'Tombstone')


class Replicas(RucioController):

    @check_accept_header_wrapper(['application/x-json-stream', 'application/metalink4+xml'])
    def GET(self, scope, name):
        """
        List all replicas for data identifiers.

        HTTP Success:
            200 OK

        HTTP Error:
            401 Unauthorized
            406 Not Acceptable
            500 InternalError

        :returns: A dictionary containing all replicas information.
        :returns: A metalink description of replicas if metalink(4)+xml is specified in Accept:
        """

        metalink = False
        if ctx.env.get('HTTP_ACCEPT') is not None:
            tmp = ctx.env.get('HTTP_ACCEPT').split(',')
            if 'application/metalink4+xml' in tmp:
                metalink = True

        dids, schemes, select, limit = [{'scope': scope, 'name': name}], None, None, None
        if ctx.query:
            params = parse_qs(ctx.query[1:])
            if 'schemes' in params:
                schemes = params['schemes']
            if 'select' in params:
                select = params['select'][0]
            if 'limit' in params:
                limit = int(params['limit'][0])

        # Resolve all reasonable protocols when doing metalink for maximum access possibilities
        if metalink and schemes is None:
            schemes = SUPPORTED_PROTOCOLS

        try:

            # we need to call list_replicas before starting to reply
            # otherwise the exceptions won't be propagated correctly
            __first = True

            # then, stream the replica information
            for rfile in list_replicas(dids=dids, schemes=schemes, vo=ctx.env.get('vo')):

                # in first round, set the appropriate content type, and stream the header
                if __first:
                    if not metalink:
                        header('Content-Type', 'application/x-json-stream')
                    else:
                        header('Content-Type', 'application/metalink4+xml')
                        yield '<?xml version="1.0" encoding="UTF-8"?>\n<metalink xmlns="urn:ietf:params:xml:ns:metalink">\n'
                    __first = False

                client_ip = ctx.env.get('HTTP_X_FORWARDED_FOR')
                if client_ip is None:
                    client_ip = ctx.ip

                replicas = []
                dictreplica = {}
                for rse in rfile['rses']:
                    for replica in rfile['rses'][rse]:
                        replicas.append(replica)
                        dictreplica[replica] = rse
                if select == 'geoip':
                    try:
                        replicas = sort_geoip(dictreplica, client_ip)
                    except AddressNotFoundError:
                        pass
                else:
                    replicas = sort_random(dictreplica)
                if not metalink:
                    yield dumps(rfile) + '\n'
                else:
                    yield ' <file name="' + rfile['name'] + '">\n'
                    yield '  <identity>' + rfile['scope'] + ':' + rfile['name'] + '</identity>\n'

                    if rfile['adler32'] is not None:
                        yield '  <hash type="adler32">' + rfile['adler32'] + '</hash>\n'
                    if rfile['md5'] is not None:
                        yield '  <hash type="md5">' + rfile['md5'] + '</hash>\n'

                    yield '  <size>' + str(rfile['bytes']) + '</size>\n'

                    yield '  <glfn name="/atlas/rucio/%s:%s">' % (rfile['scope'], rfile['name'])
                    yield '</glfn>\n'

                    idx = 0
                    for replica in replicas:
                        yield '   <url location="' + str(dictreplica[replica]) + '" priority="' + str(idx + 1) + '">' + escape(replica) + '</url>\n'
                        idx += 1
                        if limit and limit == idx:
                            break
                    yield ' </file>\n'

            # ensure complete metalink
            if __first and metalink:
                yield '<?xml version="1.0" encoding="UTF-8"?>\n<metalink xmlns="urn:ietf:params:xml:ns:metalink">\n'
            if metalink:
                yield '</metalink>\n'

        except DataIdentifierNotFound as error:
            raise generate_http_error(404, 'DataIdentifierNotFound', error.args[0])
        except RucioException as error:
            raise generate_http_error(500, error.__class__.__name__, error.args[0])
        except Exception as error:
            print(format_exc())
            raise InternalError(error)

    def POST(self):
        """
        Create file replicas at a given RSE.

        HTTP Success:
            201 Created

        HTTP Error:
            401 Unauthorized
            409 Conflict
            500 Internal Error
        """
        json_data = data()
        try:
            parameters = parse_response(json_data)
        except ValueError:
            raise generate_http_error(400, 'ValueError', 'Cannot decode json parameter list')

        try:
            add_replicas(rse=parameters['rse'], files=parameters['files'],
                         issuer=ctx.env.get('issuer'), vo=ctx.env.get('vo'),
                         ignore_availability=parameters.get('ignore_availability', False))
        except InvalidPath as error:
            raise generate_http_error(400, 'InvalidPath', error.args[0])
        except AccessDenied as error:
            raise generate_http_error(401, 'AccessDenied', error.args[0])
        except Duplicate as error:
            raise generate_http_error(409, 'Duplicate', error.args[0])
        except DataIdentifierAlreadyExists as error:
            raise generate_http_error(409, 'DataIdentifierAlreadyExists', error.args[0])
        except RSENotFound as error:
            raise generate_http_error(404, 'RSENotFound', error.args[0])
        except ResourceTemporaryUnavailable as error:
            raise generate_http_error(503, 'ResourceTemporaryUnavailable', error.args[0])
        except RucioException as error:
            raise generate_http_error(500, error.__class__.__name__, error.args[0])
        except Exception as error:
            print(format_exc())
            raise InternalError(error)
        raise Created()

    def PUT(self):
        """
        Update a file replicas state at a given RSE.

        HTTP Success:
            200 OK

        HTTP Error:
            401 Unauthorized
            500 Internal Error
        """
        json_data = data()
        try:
            parameters = parse_response(json_data)
        except ValueError:
            raise generate_http_error(400, 'ValueError', 'Cannot decode json parameter list')

        try:
            update_replicas_states(rse=parameters['rse'], files=parameters['files'], issuer=ctx.env.get('issuer'), vo=ctx.env.get('vo'))
        except AccessDenied as error:
            raise generate_http_error(401, 'AccessDenied', error.args[0])
        except UnsupportedOperation as error:
            raise generate_http_error(500, 'UnsupportedOperation', error.args[0])
        except RucioException as error:
            raise generate_http_error(500, error.__class__.__name__, error.args[0])
        except Exception as error:
            print(format_exc())
            raise InternalError(error)
        raise OK()

    def DELETE(self):
        """
        Delete file replicas at a given RSE.

        HTTP Success:
            200 Ok

        HTTP Error:
            401 Unauthorized
            409 Conflict
            500 Internal Error
        """
        json_data = data()
        try:
            parameters = parse_response(json_data)
        except ValueError:
            raise generate_http_error(400, 'ValueError', 'Cannot decode json parameter list')

        try:
            delete_replicas(rse=parameters['rse'], files=parameters['files'],
                            issuer=ctx.env.get('issuer'), vo=ctx.env.get('vo'),
                            ignore_availability=parameters.get('ignore_availability', False))
        except AccessDenied as error:
            raise generate_http_error(401, 'AccessDenied', error.args[0])
        except RSENotFound as error:
            raise generate_http_error(404, 'RSENotFound', error.args[0])
        except ResourceTemporaryUnavailable as error:
            raise generate_http_error(503, 'ResourceTemporaryUnavailable', error.args[0])
        except ReplicaNotFound as error:
            raise generate_http_error(404, 'ReplicaNotFound', error.args[0])
        except RucioException as error:
            raise generate_http_error(500, error.__class__.__name__, error.args[0])
        except Exception as error:
            print(format_exc())
            raise InternalError(error)
        raise OK()


class ListReplicas(RucioController):

    @check_accept_header_wrapper(['application/x-json-stream', 'application/metalink4+xml'])
    def POST(self):
        """
        List all replicas for data identifiers.

        HTTP Success:
            200 OK

        HTTP Error:
            401 Unauthorized
            406 Not Acceptable
            500 InternalError

        :returns: A dictionary containing all replicas information, either as JSON stream or metalink4.
        """

        metalink = False
        if ctx.env.get('HTTP_ACCEPT') is not None:
            tmp = ctx.env.get('HTTP_ACCEPT').split(',')
            if 'application/metalink4+xml' in tmp:
                metalink = True

        client_ip = ctx.env.get('HTTP_X_FORWARDED_FOR')
        if client_ip is None:
            client_ip = ctx.ip

        dids, schemes, select, unavailable, limit = [], None, None, False, None
        ignore_availability, rse_expression, all_states, domain = False, None, False, None
        signature_lifetime, resolve_archives, resolve_parents = None, True, False
        updated_after = None
        client_location = {}

        json_data = data()
        try:
            params = parse_response(json_data)
            if 'dids' in params:
                dids = params['dids']
            if 'schemes' in params:
                schemes = params['schemes']
            if 'unavailable' in params:
                unavailable = params['unavailable']
                ignore_availability = True
            if 'all_states' in params:
                all_states = params['all_states']
            if 'rse_expression' in params:
                rse_expression = params['rse_expression']
            if 'client_location' in params:
                client_location = params['client_location']
                client_location['ip'] = params['client_location'].get('ip', client_ip)
            if 'sort' in params:
                select = params['sort']
            if 'domain' in params:
                domain = params['domain']
            if 'resolve_archives' in params:
                resolve_archives = params['resolve_archives']
            if 'resolve_parents' in params:
                resolve_parents = params['resolve_parents']

            if 'signature_lifetime' in params:
                signature_lifetime = params['signature_lifetime']
            else:
                # hardcoded default of 10 minutes if config is not parseable
                signature_lifetime = config_get('credentials', 'signature_lifetime', raise_exception=False, default=600)

            if 'updated_after' in params:
                if isinstance(params['updated_after'], (int, float)):
                    # convert from epoch time stamp to datetime object
                    updated_after = datetime.utcfromtimestamp(params['updated_after'])
                else:
                    # attempt UTC format '%Y-%m-%dT%H:%M:%S' conversion
                    updated_after = datetime.strptime(params['updated_after'], '%Y-%m-%dT%H:%M:%S')

        except ValueError:
            raise generate_http_error(400, 'ValueError', 'Cannot decode json parameter list')

        if ctx.query:
            params = parse_qs(ctx.query[1:])
            if 'select' in params:
                select = params['select'][0]
            if 'limit' in params:
                limit = params['limit'][0]
            if 'sort' in params:
                select = params['sort']

        # Resolve all reasonable protocols when doing metalink for maximum access possibilities
        if metalink and schemes is None:
            schemes = SUPPORTED_PROTOCOLS

        try:

            # we need to call list_replicas before starting to reply
            # otherwise the exceptions won't be propagated correctly
            __first = True

            # then, stream the replica information
            for rfile in list_replicas(dids=dids, schemes=schemes,
                                       unavailable=unavailable,
                                       request_id=ctx.env.get('request_id'),
                                       ignore_availability=ignore_availability,
                                       all_states=all_states,
                                       rse_expression=rse_expression,
                                       client_location=client_location,
                                       domain=domain, signature_lifetime=signature_lifetime,
                                       resolve_archives=resolve_archives,
                                       resolve_parents=resolve_parents,
                                       updated_after=updated_after,
                                       issuer=ctx.env.get('issuer'),
                                       vo=ctx.env.get('vo')):

                # in first round, set the appropriate content type, and stream the header
                if __first:
                    if not metalink:
                        header('Content-Type', 'application/x-json-stream')
                    else:
                        header('Content-Type', 'application/metalink4+xml')
                        yield '<?xml version="1.0" encoding="UTF-8"?>\n<metalink xmlns="urn:ietf:params:xml:ns:metalink">\n'
                    __first = False

                if not metalink:
                    yield dumps(rfile, cls=APIEncoder) + '\n'
                else:

                    replicas = []
                    dictreplica = {}
                    for replica in rfile['pfns'].keys():
                        replicas.append(replica)
                        dictreplica[replica] = (rfile['pfns'][replica]['domain'],
                                                rfile['pfns'][replica]['priority'],
                                                rfile['pfns'][replica]['rse'],
                                                rfile['pfns'][replica]['client_extract'])

                    yield ' <file name="' + rfile['name'] + '">\n'

                    if 'parents' in rfile and rfile['parents']:
                        yield '  <parents>\n'
                        for parent in rfile['parents']:
                            yield '   <did>' + parent + '</did>\n'
                        yield '  </parents>\n'

                    yield '  <identity>' + rfile['scope'] + ':' + rfile['name'] + '</identity>\n'
                    if rfile['adler32'] is not None:
                        yield '  <hash type="adler32">' + rfile['adler32'] + '</hash>\n'
                    if rfile['md5'] is not None:
                        yield '  <hash type="md5">' + rfile['md5'] + '</hash>\n'
                    yield '  <size>' + str(rfile['bytes']) + '</size>\n'

                    yield '  <glfn name="/%s/rucio/%s:%s"></glfn>\n' % (config_get('policy', 'schema',
                                                                                   raise_exception=False,
                                                                                   default='generic'),
                                                                        rfile['scope'],
                                                                        rfile['name'])

                    # TODO: deprecate this
                    if select == 'geoip':
                        replicas = sort_geoip(dictreplica, client_location['ip'])
                    elif select == 'closeness':
                        replicas = sort_closeness(dictreplica, client_location)
                    elif select == 'dynamic':
                        replicas = sort_dynamic(dictreplica, client_location)
                    elif select == 'ranking':
                        replicas = sort_ranking(dictreplica, client_location)
                    elif select == 'random':
                        replicas = sort_random(dictreplica)
                    else:
                        replicas = sorted(dictreplica, key=dictreplica.get)

                    idx = 0
                    for replica in replicas:
                        yield '  <url location="' + str(dictreplica[replica][2]) \
                            + '" domain="' + str(dictreplica[replica][0]) \
                            + '" priority="' + str(dictreplica[replica][1]) \
                            + '" client_extract="' + str(dictreplica[replica][3]).lower() \
                            + '">' + escape(replica) + '</url>\n'
                        idx += 1
                        if limit and limit == idx:
                            break
                    yield ' </file>\n'

            # ensure complete metalink
            if __first and metalink:
                yield '<?xml version="1.0" encoding="UTF-8"?>\n<metalink xmlns="urn:ietf:params:xml:ns:metalink">\n'
            if metalink:
                yield '</metalink>\n'

        except DataIdentifierNotFound as error:
            raise generate_http_error(404, 'DataIdentifierNotFound', error.args[0])
        except RucioException as error:
            raise generate_http_error(500, error.__class__.__name__, error.args[0])
        except Exception as error:
            print(format_exc())
            raise InternalError(error)


class ReplicasDIDs(RucioController):

    @check_accept_header_wrapper(['application/x-json-stream'])
    def POST(self):
        """
        List the DIDs associated to a list of replicas.

        HTTP Success:
            200 OK

        HTTP Error:
            401 Unauthorized
            406 Not Acceptable
            500 InternalError

        :returns: A list of dictionaries containing the mAPPing PFNs to DIDs.
        """
        json_data = data()
        rse, pfns = None, []
        header('Content-Type', 'application/x-json-stream')
        rse = None
        try:
            params = parse_response(json_data)
            if 'pfns' in params:
                pfns = params['pfns']
            if 'rse' in params:
                rse = params['rse']
        except ValueError:
            raise generate_http_error(400, 'ValueError', 'Cannot decode json parameter list')

        try:
            for pfn in get_did_from_pfns(pfns, rse, vo=ctx.env.get('vo')):
                yield dumps(pfn) + '\n'
        except AccessDenied as error:
            raise generate_http_error(401, 'AccessDenied', error.args[0])
        except RucioException as error:
            raise generate_http_error(500, error.__class__.__name__, error.args[0])
        except Exception as error:
            print(format_exc())
            raise InternalError(error)


class BadReplicas(RucioController):

    @check_accept_header_wrapper(['application/json'])
    def POST(self):
        """
        Declare a list of bad replicas.

        HTTP Success:
            200 OK

        HTTP Error:
            401 Unauthorized
            404 Not Found
            406 Not Acceptable
            500 InternalError

        """
        json_data = data()
        pfns = []
        header('Content-Type', 'application/json')
        try:
            params = parse_response(json_data)
            if 'pfns' in params:
                pfns = params['pfns']
            if 'reason' in params:
                reason = params['reason']
        except ValueError:
            raise generate_http_error(400, 'ValueError', 'Cannot decode json parameter list')

        not_declared_files = {}
        try:
            not_declared_files = declare_bad_file_replicas(pfns=pfns, reason=reason, issuer=ctx.env.get('issuer'), vo=ctx.env.get('vo'))
        except AccessDenied as error:
            raise generate_http_error(401, 'AccessDenied', error.args[0])
        except ReplicaNotFound as error:
            raise generate_http_error(404, 'ReplicaNotFound', error.args[0])
        except RucioException as error:
            raise generate_http_error(500, error.__class__.__name__, error.args[0])
        except Exception as error:
            print(format_exc())
            raise InternalError(error)
        raise Created(dumps(not_declared_files))


class SuspiciousReplicas(RucioController):

    @check_accept_header_wrapper(['application/json'])
    def POST(self):
        """
        Declare a list of suspicious replicas.

        HTTP Success:
            200 OK

        HTTP Error:
            401 Unauthorized
            406 Not Acceptable
            500 InternalError

        """
        json_data = data()
        pfns = []
        header('Content-Type', 'application/json')
        try:
            params = parse_response(json_data)
            if 'pfns' in params:
                pfns = params['pfns']
            if 'reason' in params:
                reason = params['reason']
        except ValueError:
            raise generate_http_error(400, 'ValueError', 'Cannot decode json parameter list')

        not_declared_files = {}
        try:
            not_declared_files = declare_suspicious_file_replicas(pfns=pfns, reason=reason, issuer=ctx.env.get('issuer'), vo=ctx.env.get('vo'))
        except AccessDenied as error:
            raise generate_http_error(401, 'AccessDenied', error.args[0])
        except RucioException as error:
            raise generate_http_error(500, error.__class__.__name__, error.args[0])
        except Exception as error:
            print(format_exc())
            raise InternalError(error)
        raise Created(dumps(not_declared_files))

    @check_accept_header_wrapper(['application/json'])
    def GET(self):
        """
        List the suspicious replicas on a lsit of RSEs.

        HTTP Success:
            200 OK

        HTTP Error:
            406 Not Acceptable
            500 InternalError

        """
        header('Content-Type', 'application/json')
        result = []
        rse_expression, younger_than, nattempts = None, None, None
        if ctx.query:
            try:
                params = loads(unquote(ctx.query[1:]))
            except ValueError:
                params = parse_qs(ctx.query[1:])
            print(params)
            if 'rse_expression' in params:
                rse_expression = params['rse_expression'][0]
            if 'younger_than' in params and params['younger_than'][0]:
                younger_than = datetime.strptime(params['younger_than'][0], "%Y-%m-%dT%H:%M:%S")
            if 'nattempts' in params:
                nattempts = int(params['nattempts'][0])

        try:
            result = get_suspicious_files(rse_expression=rse_expression, younger_than=younger_than, nattempts=nattempts, vo=ctx.env.get('vo'))
        except RucioException as error:
            raise generate_http_error(500, error.__class__.__name__, error.args[0])
        except Exception as error:
            print(format_exc())
            raise InternalError(error)
        return render_json_list(result)


class BadReplicasStates(RucioController):

    @check_accept_header_wrapper(['application/x-json-stream'])
    def GET(self):
        """
        List the bad or suspicious replicas by states.

        HTTP Success:
            200 OK

        HTTP Error:
            406 Not Acceptable
            500 InternalError

        """
        header('Content-Type', 'application/x-json-stream')
        result = []
        state, rse, younger_than, older_than, limit, list_pfns = None, None, None, None, None, None
        if ctx.query:
            try:
                params = loads(unquote(ctx.query[1:]))
            except ValueError:
                params = parse_qs(ctx.query[1:])
            if 'state' in params:
                state = params['state'][0]
            if isinstance(state, string_types):
                state = BadFilesStatus.from_string(state)
            if 'rse' in params:
                rse = params['rse'][0]
            if 'younger_than' in params:
                younger_than = datetime.strptime(params['younger_than'], "%Y-%m-%dT%H:%M:%S.%f")
            if 'older_than' in params and params['older_than']:
                older_than = datetime.strptime(params['older_than'], "%Y-%m-%dT%H:%M:%S.%f")
            if 'limit' in params:
                limit = int(params['limit'][0])
            if 'list_pfns' in params:
                list_pfns = bool(params['list_pfns'][0])

        try:
            result = list_bad_replicas_status(state=state, rse=rse, younger_than=younger_than,
                                              older_than=older_than, limit=limit, list_pfns=list_pfns,
                                              vo=ctx.env.get('vo'))
        except RucioException as error:
            raise generate_http_error(500, error.__class__.__name__, error.args[0])
        except Exception as error:
            print(format_exc())
            raise InternalError(error)
        for row in result:
            yield dumps(row, cls=APIEncoder) + '\n'


class BadReplicasSummary(RucioController):

    @check_accept_header_wrapper(['application/x-json-stream'])
    def GET(self):
        """
        Return a summary of the bad replicas by incident.

        HTTP Success:
            200 OK

        HTTP Error:
            406 Not Acceptable
            500 InternalError

        """
        header('Content-Type', 'application/x-json-stream')
        result = []
        rse_expression, from_date, to_date = None, None, None
        if ctx.query:
            try:
                params = loads(unquote(ctx.query[1:]))
            except ValueError:
                params = parse_qs(ctx.query[1:])
            if 'rse_expression' in params:
                rse_expression = params['rse_expression'][0]
            if 'from_date' in params and params['from_date'][0]:
                from_date = datetime.strptime(params['from_date'][0], "%Y-%m-%d")
            if 'to_date' in params:
                to_date = datetime.strptime(params['to_date'][0], "%Y-%m-%d")

        try:
            result = get_bad_replicas_summary(rse_expression=rse_expression, from_date=from_date, to_date=to_date, vo=ctx.env.get('vo'))
        except RucioException as error:
            raise generate_http_error(500, error.__class__.__name__, error.args[0])
        except Exception as error:
            print(format_exc())
            raise InternalError(error)
        for row in result:
            yield dumps(row, cls=APIEncoder) + '\n'


class DatasetReplicas(RucioController):

    @check_accept_header_wrapper(['application/x-json-stream'])
    def GET(self, scope, name):
        """
        List dataset replicas.

        HTTP Success:
            200 OK

        HTTP Error:
            401 Unauthorized
            406 Not Acceptable
            500 InternalError

        :returns: A dictionary containing all replicas information.
        """
        header('Content-Type', 'application/x-json-stream')
        deep = False
        if ctx.query:
            try:
                params = loads(unquote(ctx.query[1:]))
            except ValueError:
                params = parse_qs(ctx.query[1:])
            if 'deep' in params:
                deep = params['deep'][0]
        try:
            for row in list_dataset_replicas(scope=scope, name=name, deep=deep, vo=ctx.env.get('vo')):
                yield dumps(row, cls=APIEncoder) + '\n'
        except RucioException as error:
            raise generate_http_error(500, error.__class__.__name__, error.args[0])
        except Exception as error:
            print(format_exc())
            raise InternalError(error)


class DatasetReplicasBulk(RucioController):

    @check_accept_header_wrapper(['application/x-json-stream'])
    def POST(self):
        """
        List dataset replicas for multiple DIDs.

        HTTP Success:
            200 OK

        HTTP Error:
            400 Bad Request
            401 Unauthorized
            406 Not Acceptable
            500 InternalError

        :returns: A dictionary containing all replicas information.
        """
        header('Content-Type', 'application/x-json-stream')
        json_data = data()
        try:
            params = parse_response(json_data)
            dids = params['dids']
            didslength = len(dids)
        except KeyError as error:
            raise generate_http_error(400, 'KeyError', 'Cannot find mandatory parameter : %s' % str(error))
        except ValueError:
            raise generate_http_error(400, 'ValueError', 'Cannot decode json parameter list')
        except RucioException as error:
            raise generate_http_error(500, error.__class__.__name__, error.args[0])
        except Exception as error:
            print(format_exc())
            raise InternalError(error)
        if didslength == 0:
            raise generate_http_error(400, 'ValueError', 'List of DIDs is empty')
        try:
            for row in list_dataset_replicas_bulk(dids=dids, vo=ctx.env.get('vo')):
                yield dumps(row, cls=APIEncoder) + '\n'
        except InvalidObject as error:
            raise generate_http_error(400, 'InvalidObject', 'Cannot validate DIDs: %s' % (str(error)))
        except RucioException as error:
            raise generate_http_error(500, error.__class__.__name__, error.args[0])
        except Exception as error:
            print(format_exc())
            raise InternalError(error)


class DatasetReplicasVP(RucioController):

    @check_accept_header_wrapper(['application/x-json-stream'])
    def GET(self, scope, name):
        """
        List dataset replicas for a DID (scope:name) using the
        Virtual Placement service.

        NOTICE: This is an RnD function and might change or go away at any time.

        HTTP Success:
            200 OK

        HTTP Error:
            401 Unauthorized
            406 Not Acceptable
            500 InternalError

        :returns: If VP exists a list of dicts of sites, otherwise nothing
        """

        header('Content-Type', 'application/x-json-stream')
        deep = False
        if ctx.query:
            try:
                params = loads(unquote(ctx.query[1:]))
            except ValueError:
                params = parse_qs(ctx.query[1:])
            if 'deep' in params:
                deep = params['deep'][0]
        try:
            for row in list_dataset_replicas_vp(scope=scope, name=name, deep=deep, vo=ctx.env.get('vo')):
                yield dumps(row, cls=APIEncoder) + '\n'
        except RucioException as error:
            raise generate_http_error(500, error.__class__.__name__, error.args[0])
        except Exception as error:
            print(format_exc())
            raise InternalError(error)


class ReplicasRSE(RucioController):

    @check_accept_header_wrapper(['application/x-json-stream'])
    def GET(self, rse):
        """
        List dataset replicas replicas.

        HTTP Success:
            200 OK

        HTTP Error:
            401 Unauthorized
            406 Not Acceptable
            500 InternalError

        :returns: A dictionary containing all replicas on the RSE.
        """
        header('Content-Type', 'application/x-json-stream')
        try:
            for row in list_datasets_per_rse(rse=rse, vo=ctx.env.get('vo')):
                yield dumps(row, cls=APIEncoder) + '\n'
        except RucioException as error:
            raise generate_http_error(500, error.__class__.__name__, error.args[0])
        except Exception as error:
            print(format_exc())
            raise InternalError(error)


class BadPFNs(RucioController):

    def POST(self):
        """
        Declare a list of bad PFNs.

        HTTP Success:
            200 OK

        HTTP Error:
            400 BadRequest
            401 Unauthorized
            409 Conflict
            500 InternalError

        """
        json_data = data()
        pfns = []
        reason = None
        state = None
        expires_at = None
        header('Content-Type', 'application/x-json-stream')
        try:
            params = parse_response(json_data)
            if 'pfns' in params:
                pfns = params['pfns']
            if 'reason' in params:
                reason = params['reason']
            if 'state' in params:
                state = params['state']
            if 'expires_at' in params and params['expires_at']:
                expires_at = datetime.strptime(params['expires_at'], "%Y-%m-%dT%H:%M:%S.%f")
            add_bad_pfns(pfns=pfns, issuer=ctx.env.get('issuer'), state=state, reason=reason, expires_at=expires_at, vo=ctx.env.get('vo'))
        except (ValueError, InvalidType) as error:
            raise generate_http_error(400, 'ValueError', error.args[0])
        except AccessDenied as error:
            raise generate_http_error(401, 'AccessDenied', error.args[0])
        except ReplicaNotFound as error:
            raise generate_http_error(404, 'ReplicaNotFound', error.args[0])
        except Duplicate as error:
            raise generate_http_error(409, 'Duplicate', error.args[0])
        except RucioException as error:
            raise generate_http_error(500, error.__class__.__name__, error.args[0])
        except Exception as error:
            print(format_exc())
            raise InternalError(error)
        raise Created()


class Tombstone(RucioController):

    def POST(self):
        """
        Set a tombstone on a list of replicas.

        HTTP Success:
            201 OK

        HTTP Error:
            401 Unauthorized
            404 ReplicaNotFound
            500 InternalError
        """
        json_data = data()
        replicas = []
        try:
            params = parse_response(json_data)
            if 'replicas' in params:
                replicas = params['replicas']
        except ValueError:
            raise generate_http_error(400, 'ValueError', 'Cannot decode json parameter list')

        try:
            for replica in replicas:
                set_tombstone(replica['rse'], replica['scope'], replica['name'], issuer=ctx.env.get('issuer'), vo=ctx.env.get('vo'))
        except ReplicaNotFound as error:
            raise generate_http_error(404, 'ReplicaNotFound', error.args[0])
        except RucioException as error:
            raise generate_http_error(500, error.__class__.__name__, error.args[0])
        except Exception as error:
            print(format_exc())
            raise InternalError(error)
        raise Created()


"""----------------------
   Web service startup
----------------------"""

APP = application(URLS, globals())
APP.add_processor(loadhook(rucio_loadhook))
APP.add_processor(unloadhook(rucio_unloadhook))
application = APP.wsgifunc()<|MERGE_RESOLUTION|>--- conflicted
+++ resolved
@@ -72,16 +72,10 @@
         '/rse/(.*)/?$', 'ReplicasRSE',
         '/bad/?$', 'BadReplicas',
         '/dids/?$', 'ReplicasDIDs',
-<<<<<<< HEAD
         '%s/datasets$' % get_schema_value('SCOPE_NAME_REGEXP'), 'DatasetReplicas',
+        '/datasets_bulk/?$', 'DatasetReplicasBulk',
         '%s/datasets_vp$' % get_schema_value('SCOPE_NAME_REGEXP'), 'DatasetReplicasVP',
         '%s/?$' % get_schema_value('SCOPE_NAME_REGEXP'), 'Replicas',
-=======
-        '%s/datasets$' % SCOPE_NAME_REGEXP, 'DatasetReplicas',
-        '/datasets_bulk/?$', 'DatasetReplicasBulk',
-        '%s/datasets_vp$' % SCOPE_NAME_REGEXP, 'DatasetReplicasVP',
-        '%s/?$' % SCOPE_NAME_REGEXP, 'Replicas',
->>>>>>> 6f8f61e8
         '/tombstone/?$', 'Tombstone')
 
 
