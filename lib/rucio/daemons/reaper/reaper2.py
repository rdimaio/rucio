# Copyright 2016-2019 CERN for the benefit of the ATLAS collaboration.
#
# Licensed under the Apache License, Version 2.0 (the "License");
# you may not use this file except in compliance with the License.
# You may obtain a copy of the License at
#
#    http://www.apache.org/licenses/LICENSE-2.0
#
# Unless required by applicable law or agreed to in writing, software
# distributed under the License is distributed on an "AS IS" BASIS,
# WITHOUT WARRANTIES OR CONDITIONS OF ANY KIND, either express or implied.
# See the License for the specific language governing permissions and
# limitations under the License.
#
# Authors:
# - Vincent Garonne <vgaronne@gmail.com>, 2016-2018
# - Martin Barisits <martin.barisits@cern.ch>, 2016-2020
# - Thomas Beermann <thomas.beermann@cern.ch>, 2016-2020
# - Wen Guan <wguan.icedew@gmail.com>, 2016
# - Hannes Hansen <hannes.jakob.hansen@cern.ch>, 2018-2019
# - Dimitrios Christidis <dimitrios.christidis@cern.ch>, 2019
# - Cedric Serfon <cedric.serfon@cern.ch>, 2019-2020
# - Andrew Lister <andrew.lister@stfc.ac.uk>, 2019
# - Brandon White <bjwhite@fnal.gov>, 2019-2020
# - Eli Chadwick <eli.chadwick@stfc.ac.uk>, 2020
#
# PY3K COMPATIBLE

'''
Reaper is a daemon to manage file deletion.
'''

from __future__ import print_function, division

import logging
import os
import socket
import random
import sys
import threading
import time
import traceback

from datetime import datetime, timedelta
from math import ceil
from operator import itemgetter
from collections import OrderedDict

from dogpile.cache import make_region
from dogpile.cache.api import NO_VALUE
from prometheus_client import Counter
from sqlalchemy.exc import DatabaseError, IntegrityError

from rucio.common.config import config_get, config_get_bool
from rucio.common.exception import (DatabaseException, RSENotFound, ConfigNotFound, ReplicaUnAvailable, ReplicaNotFound, ServiceUnavailable, RSEAccessDenied, ResourceTemporaryUnavailable, SourceNotFound)
from rucio.common.utils import chunks
from rucio.core import monitor
from rucio.core.config import get
from rucio.core.credential import get_signed_url
from rucio.core.heartbeat import live, die, sanity_check, list_payload_counts
from rucio.core.message import add_message
from rucio.core.replica import list_and_mark_unlocked_replicas, delete_replicas
from rucio.core.rse import list_rses, get_rse_limits, get_rse_usage, list_rse_attributes, get_rse_protocols
from rucio.core.rse_expression_parser import parse_expression
from rucio.core.rule import get_evaluation_backlog
from rucio.rse import rsemanager as rsemgr


logging.getLogger("reaper").setLevel(logging.CRITICAL)

logging.basicConfig(stream=sys.stdout,
                    level=getattr(logging,
                                  config_get('common', 'loglevel',
                                             raise_exception=False,
                                             default='DEBUG').upper()),
                    format='%(asctime)s\t%(process)d\t%(levelname)s\t%(message)s')

GRACEFUL_STOP = threading.Event()

REGION = make_region().configure('dogpile.cache.memcached',
                                 expiration_time=600,
                                 arguments={'url': config_get('cache', 'url', False, '127.0.0.1:11211'),
                                            'distributed_lock': True})

DELETION_COUNTER = Counter('rucio_daemons_reaper_deletion_done', 'Number of deleted replicas')


def get_rses_to_process(rses, include_rses, exclude_rses):
    """
    Return the list of RSEs to process based on rses, include_rses and exclude_rses

    :param rses:               List of RSEs the reaper should work against. If empty, it considers all RSEs.
    :param exclude_rses:       RSE expression to exclude RSEs from the Reaper.
    :param include_rses:       RSE expression to include RSEs.

    :returns: A list of RSEs to process
    """
    result = REGION.get('rses_to_process')
    if result is not NO_VALUE:
        return result

    all_rses = list_rses()

    if rses:
        if config_get_bool('common', 'multi_vo', raise_exception=False, default=False):
            logging.warning('Ignoring argument rses, this is only available in a single-VO setup. Please try an RSE Expression with include_rses if it is required.')
            rses = all_rses
        else:
            invalid = set(rses) - set([rse['rse'] for rse in all_rses])
            if invalid:
                msg = 'RSE{} {} cannot be found'.format('s' if len(invalid) > 1 else '',
                                                        ', '.join([repr(rse) for rse in invalid]))
                raise RSENotFound(msg)
            rses = [rse for rse in all_rses if rse['rse'] in rses]
    else:
        rses = all_rses

    if include_rses:
        included_rses = parse_expression(include_rses)
        rses = [rse for rse in rses if rse in included_rses]

    if exclude_rses:
        excluded_rses = parse_expression(exclude_rses)
        rses = [rse for rse in rses if rse not in excluded_rses]

    REGION.set('rses_to_process', rses)
    logging.info('Reaper: This instance will work on RSEs: %s', ', '.join([rse['rse'] for rse in rses]))
    return rses


def delete_from_storage(replicas, prot, rse_info, staging_areas, prepend_str):
    deleted_files = []
    rse_name = rse_info['rse']
    rse_id = rse_info['id']
    try:
        prot.connect()
        for replica in replicas:
            # Physical deletion
            try:
                deletion_dict = {'scope': replica['scope'].external,
                                 'name': replica['name'],
                                 'rse': rse_name,
                                 'file-size': replica['bytes'],
                                 'bytes': replica['bytes'],
                                 'url': replica['pfn'],
                                 'protocol': prot.attributes['scheme']}
                logging.info('%s Deletion ATTEMPT of %s:%s as %s on %s', prepend_str, replica['scope'], replica['name'], replica['pfn'], rse_name)
                start = time.time()
                # For STAGING RSEs, no physical deletion
                if rse_id in staging_areas:
                    logging.warning('%s Deletion STAGING of %s:%s as %s on %s, will only delete the catalog and not do physical deletion', prepend_str, replica['scope'], replica['name'], replica['pfn'], rse_name)
                    deleted_files.append({'scope': replica['scope'], 'name': replica['name']})
                    continue

                if replica['pfn']:
                    pfn = replica['pfn']
                    # sign the URL if necessary
                    if prot.attributes['scheme'] == 'https' and rse_info['sign_url'] is not None:
                        pfn = get_signed_url(rse_id, rse_info['sign_url'], 'delete', pfn)
                    prot.delete(pfn)
                else:
                    logging.warning('%s Deletion UNAVAILABLE of %s:%s as %s on %s', prepend_str, replica['scope'], replica['name'], replica['pfn'], rse_name)

                monitor.record_timer('daemons.reaper.delete.%s.%s' % (prot.attributes['scheme'], rse_name), (time.time() - start) * 1000)
                duration = time.time() - start

                deleted_files.append({'scope': replica['scope'], 'name': replica['name']})

                deletion_dict['duration'] = duration
                add_message('deletion-done', deletion_dict)
                logging.info('%s Deletion SUCCESS of %s:%s as %s on %s in %s seconds', prepend_str, replica['scope'], replica['name'], replica['pfn'], rse_name, duration)

            except SourceNotFound:
                err_msg = 'Deletion NOTFOUND of %s:%s as %s on %s' % (replica['scope'], replica['name'], replica['pfn'], rse_name)
                logging.warning('%s %s', prepend_str, err_msg)
                deleted_files.append({'scope': replica['scope'], 'name': replica['name']})

            except (ServiceUnavailable, RSEAccessDenied, ResourceTemporaryUnavailable) as error:
                logging.warning('%s Deletion NOACCESS of %s:%s as %s on %s: %s', prepend_str, replica['scope'], replica['name'], replica['pfn'], rse_name, str(error))
                deletion_dict['reason'] = str(error)
                add_message('deletion-failed', deletion_dict)

            except Exception as error:
                logging.critical('%s Deletion CRITICAL of %s:%s as %s on %s: %s', prepend_str, replica['scope'], replica['name'], replica['pfn'], rse_name, str(traceback.format_exc()))
                deletion_dict['reason'] = str(error)
                add_message('deletion-failed', deletion_dict)

    except (ServiceUnavailable, RSEAccessDenied, ResourceTemporaryUnavailable) as error:
        for replica in replicas:
            logging.warning('%s Deletion NOACCESS of %s:%s as %s on %s: %s', prepend_str, replica['scope'], replica['name'], replica['pfn'], rse_name, str(error))
            add_message('deletion-failed', {'scope': replica['scope'].external,
                                            'name': replica['name'],
                                            'rse': rse_name,
                                            'file-size': replica['bytes'],
                                            'bytes': replica['bytes'],
                                            'url': replica['pfn'],
                                            'reason': str(error),
                                            'protocol': prot.attributes['scheme']})

    finally:
        prot.close()
    return deleted_files


def get_rses_to_hostname_mapping():
    """
    Return a dictionaries mapping the RSEs to the hostname of the SE

    :returns: Dictionary with RSE_id as key and (hostname, rse_info) as value
    """

    result = REGION.get('rse_hostname_mapping')
    if result is NO_VALUE:
        result = {}
        all_rses = list_rses()
        for rse in all_rses:
            rse_protocol = get_rse_protocols(rse_id=rse['id'])
            for prot in rse_protocol['protocols']:
                if prot['domains']['wan']['delete'] == 1:
                    result[rse['id']] = (prot['hostname'], rse_protocol)
            if rse['id'] not in result:
                logging.warn('No default delete protocol for %s', rse['rse'])

        REGION.set('rse_hostname_mapping', result)
        return result

    return result


def get_max_deletion_threads_by_hostname(hostname):
    """
    Internal method to check RSE usage and limits.

    :param hostname: the hostname of the SE

    :returns : The maximum deletion thread for the SE.
    """
    result = REGION.get('max_deletion_threads_%s' % hostname)
    if result is NO_VALUE:
        try:
            max_deletion_thread = get('reaper', 'max_deletion_threads_%s' % hostname)
        except ConfigNotFound:
            try:
                max_deletion_thread = get('reaper', 'nb_workers_by_hostname')
            except ConfigNotFound:
                max_deletion_thread = 5
        REGION.set('max_deletion_threads_%s' % hostname, max_deletion_thread)
        result = max_deletion_thread
    return result


def __check_rse_usage(rse, rse_id, prepend_str):
    """
    Internal method to check RSE usage and limits.

    :param rse_id: the rse name.
    :param rse_id: the rse id.

    :returns : max_being_deleted_files, needed_free_space, used, free, only_delete_obsolete.
    """

    result = REGION.get('rse_usage_%s' % rse_id)
    if result is NO_VALUE:
        max_being_deleted_files, needed_free_space, used, free, obsolete = None, None, None, None, None

        # First of all check if greedy mode is enabled for this RSE
        attributes = list_rse_attributes(rse_id=rse_id)
        greedy = attributes.get('greedyDeletion', False)
        if greedy:
            result = (max_being_deleted_files, 1000000000000, used, free, False)
            REGION.set('rse_usage_%s' % rse_id, result)
            return result

        # Get RSE limits
        limits = get_rse_limits(rse_id=rse_id)
        if not limits and 'MinFreeSpace' not in limits and 'MaxBeingDeletedFiles' not in limits:
            result = (max_being_deleted_files, needed_free_space, used, free, False)
            REGION.set('rse_usage_%s' % rse_id, result)
            return result

        min_free_space = limits.get('MinFreeSpace')
        max_being_deleted_files = limits.get('MaxBeingDeletedFiles')

        # Check from which sources to get used and total spaces
        # Default is storage
        source_for_total_space = attributes.get('source_for_total_space', 'storage')
        source_for_used_space = attributes.get('source_for_used_space', 'storage')

        logging.debug('%s RSE: %s, source_for_total_space: %s, source_for_used_space: %s',
                      prepend_str, rse, source_for_total_space, source_for_used_space)

        # Get total, used and obsolete space
        rse_usage = get_rse_usage(rse_id=rse_id)
        usage = [entry for entry in rse_usage if entry['source'] == 'obsolete']
        for var in usage:
            obsolete = var['used']
            break
        usage = [entry for entry in rse_usage if entry['source'] == source_for_total_space]

        # If no information is available about disk space, do nothing except if there are replicas with Epoch tombstone
        if not usage:
            if not obsolete:
                result = (max_being_deleted_files, needed_free_space, used, free, False)
                REGION.set('rse_usage_%s' % rse_id, result)
                return result
            result = (max_being_deleted_files, obsolete, used, free, True)
            REGION.set('rse_usage_%s' % rse_id, result)
            return result

        # Extract the total and used space
        for var in usage:
            total, used = var['total'], var['used']
            break

        if source_for_total_space != source_for_used_space:
            usage = [entry for entry in rse_usage if entry['source'] == source_for_used_space]
            if not usage:
                result = (max_being_deleted_files, needed_free_space, None, free, False)
                REGION.set('rse_usage_%s' % rse_id, result)
                return result
            for var in usage:
                used = var['used']
                break

        free = total - used
        if min_free_space:
            needed_free_space = min_free_space - free

        # If needed_free_space negative, nothing to delete except if some Epoch tombstoned replicas
        if needed_free_space <= 0:
            needed_free_space = 0 or obsolete
            result = (max_being_deleted_files, needed_free_space, used, free, True)
        else:
            result = (max_being_deleted_files, needed_free_space, used, free, False)
        REGION.set('rse_usage_%s' % rse_id, result)
        return result
    logging.debug('%s Using cached value for RSE usage on RSE %s', prepend_str, rse)
    return result


def reaper(rses, include_rses, exclude_rses, chunk_size=100, once=False, greedy=False,
           scheme=None, delay_seconds=0, sleep_time=60):
    """
    Main loop to select and delete files.

    :param rses:           List of RSEs the reaper should work against. If empty, it considers all RSEs.
    :param exclude_rses:       RSE expression to exclude RSEs from the Reaper.
    :param include_rses:       RSE expression to include RSEs.
    :param chunk_size:     The size of chunk for deletion.
    :param once:           If True, only runs one iteration of the main loop.
    :param greedy:         If True, delete right away replicas with tombstone.
    :param scheme:         Force the reaper to use a particular protocol, e.g., mock.
    :param delay_seconds:  The delay to query replicas in BEING_DELETED state.
    :param sleep_time:     Time between two cycles.
    """
    hostname = socket.getfqdn()
    executable = 'reaper2'
    pid = os.getpid()
    hb_thread = threading.current_thread()
    sanity_check(executable=executable, hostname=hostname)
    heart_beat = live(executable, hostname, pid, hb_thread)
    prepend_str = 'Thread [%i/%i] : ' % (heart_beat['assign_thread'], heart_beat['nr_threads'])
    logging.info('%s Reaper starting', prepend_str)

    GRACEFUL_STOP.wait(10)  # To prevent running on the same partition if all the reapers restart at the same time
    heart_beat = live(executable, hostname, pid, hb_thread)
    prepend_str = 'Thread [%i/%i] : ' % (heart_beat['assign_thread'], heart_beat['nr_threads'])
    logging.info('%s Reaper started', prepend_str)

    while not GRACEFUL_STOP.is_set():

        # Check if there is a Judge Evaluator backlog
        try:
            max_evaluator_backlog_count = get('reaper', 'max_evaluator_backlog_count')
        except ConfigNotFound:
            max_evaluator_backlog_count = None
        try:
            max_evaluator_backlog_duration = get('reaper', 'max_evaluator_backlog_duration')
        except ConfigNotFound:
            max_evaluator_backlog_duration = None
        if max_evaluator_backlog_count or max_evaluator_backlog_duration:
            backlog = get_evaluation_backlog()
            if max_evaluator_backlog_count and \
               backlog[0] and \
               max_evaluator_backlog_duration and \
               backlog[1] and \
               backlog[0] > max_evaluator_backlog_count and \
               backlog[1] < datetime.utcnow() - timedelta(minutes=max_evaluator_backlog_duration):
                logging.error('%s Reaper: Judge evaluator backlog count and duration hit, stopping operation', prepend_str)
                GRACEFUL_STOP.wait(30)
                continue
            elif max_evaluator_backlog_count and backlog[0] and backlog[0] > max_evaluator_backlog_count:
                logging.error('%s Reaper: Judge evaluator backlog count hit, stopping operation', prepend_str)
                GRACEFUL_STOP.wait(30)
                continue
            elif max_evaluator_backlog_duration and backlog[1] and backlog[1] < datetime.utcnow() - timedelta(minutes=max_evaluator_backlog_duration):
                logging.error('%s Reaper: Judge evaluator backlog duration hit, stopping operation', prepend_str)
                GRACEFUL_STOP.wait(30)
                continue

        rses_to_process = get_rses_to_process(rses, include_rses, exclude_rses)
        if not rses_to_process:
            logging.error('%s Reaper: No RSEs found. Will sleep for 30 seconds', prepend_str)
            GRACEFUL_STOP.wait(30)
            continue
        start_time = time.time()
        try:
            staging_areas = []
            dict_rses = {}
            heart_beat = live(executable, hostname, pid, hb_thread, older_than=3600)
            prepend_str = 'Thread [%i/%i] : ' % (heart_beat['assign_thread'], heart_beat['nr_threads'])
            tot_needed_free_space = 0
            for rse in rses_to_process:
                # Check if the RSE is a staging area
                if rse['staging_area']:
                    staging_areas.append(rse['rse'])
                # Check if RSE is blacklisted
                if rse['availability'] % 2 == 0:
                    logging.debug('%s RSE %s is blacklisted for delete', prepend_str, rse['rse'])
                    continue
                max_being_deleted_files, needed_free_space, used, free, only_delete_obsolete = __check_rse_usage(rse['rse'], rse['id'], prepend_str)
                # Check if greedy mode
                if greedy:
                    dict_rses[(rse['rse'], rse['id'])] = [1000000000000, max_being_deleted_files, only_delete_obsolete]
                    tot_needed_free_space += 1000000000000
                else:
                    if needed_free_space:
                        dict_rses[(rse['rse'], rse['id'])] = [needed_free_space, max_being_deleted_files, only_delete_obsolete]
                        tot_needed_free_space += needed_free_space
                    else:
                        logging.debug('%s Nothing to delete on %s', prepend_str, rse['rse'])

            # Ordering the RSEs based on the needed free space
            sorted_dict_rses = OrderedDict(sorted(dict_rses.items(), key=itemgetter(1), reverse=True))
            logging.debug('%s List of RSEs to process ordered by needed space desc : %s', prepend_str, str(sorted_dict_rses))

            # Get the mapping between the RSE and the hostname used for deletion. The dictionary has RSE as key and (hostanme, rse_info) as value
            rses_hostname_mapping = get_rses_to_hostname_mapping()
            # logging.debug('%s Mapping RSEs to hostnames used for deletion : %s', prepend_str, str(rses_hostname_mapping))

            list_rses_mult = []

            # Loop over the RSEs. rse_key = (rse, rse_id) and fill list_rses_mult that contains all RSEs to process with different multiplicity
            for rse_key in dict_rses:
                rse_name, rse_id = rse_key
                # The length of the deletion queue scales inversily with the number of workers
                # The ceil increase the weight of the RSE with small amount of files to delete
                max_workers = ceil(dict_rses[rse_key][0] / tot_needed_free_space * 1000 / heart_beat['nr_threads'])
                list_rses_mult.extend([(rse_name, rse_id, dict_rses[rse_key][0], dict_rses[rse_key][1]) for _ in range(int(max_workers))])
            random.shuffle(list_rses_mult)

            for rse_name, rse_id, needed_free_space, max_being_deleted_files in list_rses_mult:
                result = REGION.get('pause_deletion_%s' % rse_id, expiration_time=120)
                if result is not NO_VALUE:
                    logging.info('%s Not enough replicas to delete on %s during the previous cycle. Deletion paused for a while', prepend_str, rse_name)
                    continue
                logging.debug('%s Working on %s. Percentage of the total space needed %.2f', prepend_str, rse_name, needed_free_space / tot_needed_free_space * 100)
                rse_hostname, rse_info = rses_hostname_mapping[rse_id]
                rse_hostname_key = '%s,%s' % (rse_id, rse_hostname)
                payload_cnt = list_payload_counts(executable, older_than=600, hash_executable=None, session=None)
                # logging.debug('%s Payload count : %s', prepend_str, str(payload_cnt))
                tot_threads_for_hostname = 0
                tot_threads_for_rse = 0
                for key in payload_cnt:
                    if key and key.find(',') > -1:
                        if key.split(',')[1] == rse_hostname:
                            tot_threads_for_hostname += payload_cnt[key]
                        if key.split(',')[0] == str(rse_id):
                            tot_threads_for_rse += payload_cnt[key]

                max_deletion_thread = get_max_deletion_threads_by_hostname(rse_hostname)
                if rse_hostname_key in payload_cnt and tot_threads_for_hostname >= max_deletion_thread:
                    logging.debug('%s Too many deletion threads for %s on RSE %s. Back off', prepend_str, rse_hostname, rse_name)
                    # Might need to reschedule a try on this RSE later in the same cycle
                    continue

                logging.info('%s Nb workers on %s smaller than the limit (current %i vs max %i). Starting new worker on RSE %s', prepend_str, rse_hostname, tot_threads_for_hostname, max_deletion_thread, rse_name)
                live(executable, hostname, pid, hb_thread, older_than=600, hash_executable=None, payload=rse_hostname_key, session=None)
                logging.debug('%s Total deletion workers for %s : %i', prepend_str, rse_hostname, tot_threads_for_hostname + 1)
                # List and mark BEING_DELETED the files to delete
                del_start_time = time.time()
                only_delete_obsolete = dict_rses[(rse_name, rse_id)][2]
                try:
                    with monitor.record_timer_block('reaper.list_unlocked_replicas'):
                        if only_delete_obsolete:
                            logging.debug('%s Will run list_and_mark_unlocked_replicas on %s. No space needed, will only delete EPOCH tombstoned replicas', prepend_str, rse_name)
                        replicas = list_and_mark_unlocked_replicas(limit=chunk_size,
                                                                   bytes=needed_free_space,
                                                                   rse_id=rse_id,
                                                                   delay_seconds=delay_seconds,
                                                                   only_delete_obsolete=only_delete_obsolete,
                                                                   session=None)
                    logging.debug('%s list_and_mark_unlocked_replicas on %s for %s bytes in %s seconds: %s replicas', prepend_str, rse_name, needed_free_space, time.time() - del_start_time, len(replicas))
                    if len(replicas) < chunk_size:
                        logging.info('%s Not enough replicas to delete on %s (%s requested vs %s returned). Will skip any new attempts on this RSE until next cycle', prepend_str, rse_name, chunk_size, len(replicas))
                        REGION.set('pause_deletion_%s' % rse_id, True)

                except (DatabaseException, IntegrityError, DatabaseError) as error:
                    logging.error('%s %s', prepend_str, str(error))
                    continue
                except Exception:
                    logging.critical('%s %s', prepend_str, str(traceback.format_exc()))

                # Physical  deletion will take place there
                try:
                    prot = rsemgr.create_protocol(rse_info, 'delete', scheme=scheme)
                    for file_replicas in chunks(replicas, 100):
                        # Refresh heartbeat
                        live(executable, hostname, pid, hb_thread, older_than=600, hash_executable=None, payload=rse_hostname_key, session=None)
                        del_start_time = time.time()
                        for replica in file_replicas:
                            try:
<<<<<<< HEAD
                                replica['pfn'] = str(rsemgr.lfns2pfns(rse_settings=rse_info,
                                                                      lfns=[{'scope': replica['scope'].external, 'name': replica['name'], 'path': replica['path']}],
                                                                      operation='delete', scheme=scheme).values()[0])
=======
                                replica['pfn'] = str(list(rsemgr.lfns2pfns(rse_settings=rse_info,
                                                                           lfns=[{'scope': replica['scope'], 'name': replica['name'], 'path': replica['path']}],
                                                                           operation='delete', scheme=scheme).values())[0])
>>>>>>> cbfe560e
                            except (ReplicaUnAvailable, ReplicaNotFound) as error:
                                logging.warning('%s Failed get pfn UNAVAILABLE replica %s:%s on %s with error %s', prepend_str, replica['scope'], replica['name'], rse_name, str(error))
                                replica['pfn'] = None

                            except Exception:
                                logging.critical('%s %s', prepend_str, str(traceback.format_exc()))

                        deleted_files = delete_from_storage(file_replicas, prot, rse_info, staging_areas, prepend_str)
                        logging.info('%s %i files processed in %s seconds', prepend_str, len(file_replicas), time.time() - del_start_time)

                        # Then finally delete the replicas
                        del_start = time.time()
                        with monitor.record_timer_block('reaper.delete_replicas'):
                            delete_replicas(rse_id=rse_id, files=deleted_files)
                        logging.debug('%s delete_replicas successed on %s : %s replicas in %s seconds', prepend_str, rse_name, len(deleted_files), time.time() - del_start)
                        monitor.record_counter(counters='reaper.deletion.done', delta=len(deleted_files))
                        DELETION_COUNTER.inc(len(deleted_files))
                except Exception as error:
                    logging.critical('%s %s', prepend_str, str(traceback.format_exc()))

            if once:
                break

            tottime = time.time() - start_time
            if tottime < sleep_time:
                logging.info('%s Will sleep for %s seconds', prepend_str, sleep_time - tottime)
                GRACEFUL_STOP.wait(sleep_time - tottime)

        except DatabaseException as error:
            logging.warning('%s Reaper:  %s', prepend_str, str(error))
        except Exception:
            logging.critical('%s %s', prepend_str, str(traceback.format_exc()))
        finally:
            if once:
                break

    die(executable=executable, hostname=hostname, pid=pid, thread=hb_thread)
    logging.info('%s Graceful stop requested', prepend_str)
    logging.info('%s Graceful stop done', prepend_str)
    return


def stop(signum=None, frame=None):
    """
    Graceful exit.
    """
    GRACEFUL_STOP.set()


def run(threads=1, chunk_size=100, once=False, greedy=False, rses=None, scheme=None, exclude_rses=None, include_rses=None, delay_seconds=0, sleep_time=60):
    """
    Starts up the reaper threads.

    :param threads:            The total number of workers.
    :param chunk_size:         The size of chunk for deletion.
    :param threads_per_worker: Total number of threads created by each worker.
    :param once:               If True, only runs one iteration of the main loop.
    :param greedy:             If True, delete right away replicas with tombstone.
    :param rses:               List of RSEs the reaper should work against. If empty, it considers all RSEs. (Single-VO only)
    :param scheme:             Force the reaper to use a particular protocol/scheme, e.g., mock.
    :param exclude_rses:       RSE expression to exclude RSEs from the Reaper.
    :param include_rses:       RSE expression to include RSEs.
    :param delay_seconds:      The delay to query replicas in BEING_DELETED state.
    :param sleep_time:         Time between two cycles.
    """
    logging.info('main: starting processes')

    rses_to_process = get_rses_to_process(rses, include_rses, exclude_rses)
    if not rses_to_process:
        logging.error('Reaper: No RSEs found. Exiting.')
        return

    logging.info('Reaper: This instance will work on RSEs: %s', ', '.join([rse['rse'] for rse in rses_to_process]))

    # To populate the cache
    get_rses_to_hostname_mapping()

    logging.info('starting reaper threads')
    threads_list = [threading.Thread(target=reaper, kwargs={'once': once,
                                                            'rses': rses,
                                                            'include_rses': include_rses,
                                                            'exclude_rses': exclude_rses,
                                                            'chunk_size': chunk_size,
                                                            'greedy': greedy,
                                                            'sleep_time': sleep_time,
                                                            'delay_seconds': delay_seconds,
                                                            'scheme': scheme}) for _ in range(0, threads)]

    for thread in threads_list:
        thread.start()

    logging.info('waiting for interrupts')

    # Interruptible joins require a timeout.
    while threads_list:
        threads_list = [thread.join(timeout=3.14) for thread in threads_list if thread and thread.isAlive()]<|MERGE_RESOLUTION|>--- conflicted
+++ resolved
@@ -510,15 +510,9 @@
                         del_start_time = time.time()
                         for replica in file_replicas:
                             try:
-<<<<<<< HEAD
-                                replica['pfn'] = str(rsemgr.lfns2pfns(rse_settings=rse_info,
-                                                                      lfns=[{'scope': replica['scope'].external, 'name': replica['name'], 'path': replica['path']}],
-                                                                      operation='delete', scheme=scheme).values()[0])
-=======
                                 replica['pfn'] = str(list(rsemgr.lfns2pfns(rse_settings=rse_info,
-                                                                           lfns=[{'scope': replica['scope'], 'name': replica['name'], 'path': replica['path']}],
+                                                                           lfns=[{'scope': replica['scope'].external, 'name': replica['name'], 'path': replica['path']}],
                                                                            operation='delete', scheme=scheme).values())[0])
->>>>>>> cbfe560e
                             except (ReplicaUnAvailable, ReplicaNotFound) as error:
                                 logging.warning('%s Failed get pfn UNAVAILABLE replica %s:%s on %s with error %s', prepend_str, replica['scope'], replica['name'], rse_name, str(error))
                                 replica['pfn'] = None
