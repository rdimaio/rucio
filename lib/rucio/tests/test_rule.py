# Copyright European Organization for Nuclear Research (CERN)
#
# Licensed under the Apache License, Version 2.0 (the "License");
# You may not use this file except in compliance with the License.
# You may obtain a copy of the License at
# http://www.apache.org/licenses/LICENSE-2.0
#
# Authors:
# - Vincent Garonne, <vincent.garonne@cern.ch>, 2012-2015
# - Mario Lassnig, <mario.lassnig@cern.ch>, 2013-2014, 2017
# - Martin Barisits, <martin.barisits@cern.ch>, 2013-2019
# - Cedric Serfon, <cedric.serfon@cern.ch>, 2015-2019
# - Hannes Hansen, <hannes.jakob.hansen@cern.ch>, 2019
# - Robert Illingworth, <illingwo@fnal.gov>, 2019
# - Andrew Lister, <andrew.lister@stfc.ac.uk>, 2019
<<<<<<< HEAD
# - Eli Chadwick, <eli.chadwick@stfc.ac.uk>, 2020
=======
# - Luc Goossens <luc.goossens@cern.ch>, 2020
>>>>>>> 16d216ff
#
# PY3K COMPATIBLE

import string
import random
import json

from nose.tools import assert_is_instance, assert_in, assert_not_in, assert_raises, assert_equal

import rucio.api.rule

from rucio.api.account import add_account
from rucio.client.accountclient import AccountClient
from rucio.client.lockclient import LockClient
from rucio.client.didclient import DIDClient
from rucio.client.ruleclient import RuleClient
from rucio.client.subscriptionclient import SubscriptionClient
from rucio.common.config import config_get_bool
from rucio.common.utils import generate_uuid as uuid
from rucio.common.exception import (RuleNotFound, AccessDenied, InsufficientAccountLimit, DuplicateRule, RSEBlacklisted, RSEOverQuota,
                                    RuleReplaceFailed, ManualRuleApprovalBlocked, InputValidationError, UnsupportedOperation)
from rucio.common.types import InternalAccount, InternalScope
from rucio.daemons.judge.evaluator import re_evaluator
from rucio.core.did import add_did, attach_dids, set_status
from rucio.core.lock import get_replica_locks, get_dataset_locks, successful_transfer
from rucio.core.account import add_account_attribute, get_usage
from rucio.core.account_limit import set_local_account_limit, set_global_account_limit
from rucio.core.request import get_request_by_did
from rucio.core.replica import add_replica, get_replica
from rucio.core.rse import add_rse_attribute, add_rse, update_rse, get_rse_id, del_rse_attribute, set_rse_limits
from rucio.core.rse_counter import get_counter as get_rse_counter
from rucio.core.rule import add_rule, get_rule, delete_rule, add_rules, update_rule, reduce_rule, move_rule, list_rules
from rucio.core.scope import add_scope
from rucio.daemons.abacus.account import account_update
from rucio.daemons.abacus.rse import rse_update
from rucio.db.sqla import models, session
from rucio.db.sqla.constants import DIDType, OBSOLETE, RuleState, LockState
from rucio.db.sqla.session import transactional_session
from rucio.tests.common import rse_name_generator, account_name_generator


def create_files(nrfiles, scope, rse_id, bytes=1):
    """
    Creates a number of test files and add replicas to rse

    :param nrfiles:  Number of files to create
    :param scope:    Scope to create the files in
    :param rse_id:   RSE to add the replica to
    :param bytes:    Bytes of each file
    :returns:        List of dict
    """
    if config_get_bool('common', 'multi_vo', raise_exception=False, default=False):
        vo = {'vo': 'tst'}
    else:
        vo = {}

    files = []
    jdoe = InternalAccount('jdoe', **vo)
    for i in range(nrfiles):
        file = 'file_%s' % uuid()
        if isinstance(rse_id, list):
            for r in rse_id:
                add_replica(rse_id=r, scope=scope, name=file, bytes=bytes, account=jdoe)
        else:
            add_replica(rse_id=rse_id, scope=scope, name=file, bytes=bytes, account=jdoe)
        files.append({'scope': scope, 'name': file, 'bytes': bytes})
    return files


def tag_generator(size=8, chars=string.ascii_uppercase):
    return ''.join(random.choice(chars) for x in range(size))


@transactional_session
def check_dataset_ok_callback(scope, name, rse, rse_id, rule_id, session=None):
    message = {'scope': scope.external,
               'name': name,
               'rse': rse,
               'rse_id': rse_id,
               'rule_id': rule_id}
    if scope.vo != 'def':
        message['vo'] = scope.vo

    callbacks = session.query(models.Message.id).filter(models.Message.payload == json.dumps(message)).all()
    if len(callbacks) > 0:
        return True
    return False


@transactional_session
def check_rule_progress_callback(scope, name, progress, rule_id, session=None):
    message = {'scope': scope.external,
               'name': name,
               'rule_id': rule_id,
               'progress': progress}
    if scope.vo != 'def':
        message['vo'] = scope.vo

    callbacks = session.query(models.Message.id).filter(models.Message.payload == json.dumps(message)).all()
    if callbacks:
        return True
    return False


class TestReplicationRuleCore():

    @classmethod
    def setUpClass(cls):
        cls.db_session = session.get_session()

        if config_get_bool('common', 'multi_vo', raise_exception=False, default=False):
            cls.vo = {'vo': 'tst'}
        else:
            cls.vo = {}

        # Add test RSE
        cls.rse1 = 'MOCK'
        cls.rse3 = 'MOCK3'
        cls.rse4 = 'MOCK4'
        cls.rse5 = 'MOCK5'

        cls.rse1_id = get_rse_id(rse=cls.rse1, **cls.vo)
        cls.rse3_id = get_rse_id(rse=cls.rse3, **cls.vo)
        cls.rse4_id = get_rse_id(rse=cls.rse4, **cls.vo)
        cls.rse5_id = get_rse_id(rse=cls.rse5, **cls.vo)

        # Add Tags
        cls.T1 = tag_generator()
        cls.T2 = tag_generator()
        add_rse_attribute(cls.rse1_id, cls.T1, True)
        add_rse_attribute(cls.rse3_id, cls.T1, True)
        add_rse_attribute(cls.rse4_id, cls.T2, True)
        add_rse_attribute(cls.rse5_id, cls.T1, True)

        # Add fake weights
        add_rse_attribute(cls.rse1_id, "fakeweight", 10)
        add_rse_attribute(cls.rse3_id, "fakeweight", 0)
        add_rse_attribute(cls.rse4_id, "fakeweight", 0)
        add_rse_attribute(cls.rse5_id, "fakeweight", 0)

        # Add quota
        cls.jdoe = InternalAccount('jdoe', **cls.vo)
        cls.root = InternalAccount('root', **cls.vo)
        cls.db_session.query(models.AccountGlobalLimit).delete()
        cls.db_session.query(models.AccountLimit).delete()
        cls.db_session.commit()

        set_local_account_limit(cls.jdoe, cls.rse1_id, -1)
        set_local_account_limit(cls.jdoe, cls.rse3_id, -1)
        set_local_account_limit(cls.jdoe, cls.rse4_id, -1)
        set_local_account_limit(cls.jdoe, cls.rse5_id, -1)

        set_local_account_limit(cls.root, cls.rse1_id, -1)
        set_local_account_limit(cls.root, cls.rse3_id, -1)
        set_local_account_limit(cls.root, cls.rse4_id, -1)
        set_local_account_limit(cls.root, cls.rse5_id, -1)

    def test_add_rule_file_none(self):
        """ REPLICATION RULE (CORE): Add a replication rule on a group of files, NONE Grouping"""
        scope = InternalScope('mock', **self.vo)
        files = create_files(3, scope, self.rse1_id)
        add_rule(dids=files, account=self.jdoe, copies=2, rse_expression=self.T1, grouping='NONE', weight=None, lifetime=None, locked=False, subscription_id=None)

        # Check if the Locks are created properly
        t1 = set([self.rse1_id, self.rse1_id, self.rse3_id, self.rse5_id])
        for file in files:
            rse_locks = set([lock['rse_id'] for lock in get_replica_locks(scope=file['scope'], name=file['name'])])
            assert(len(t1.intersection(rse_locks)) > 0)
            assert_not_in(self.rse4_id, rse_locks)

    def test_add_rule_dataset_none(self):
        """ REPLICATION RULE (CORE): Add a replication rule on a dataset, NONE Grouping"""
        scope = InternalScope('mock', **self.vo)
        files = create_files(3, scope, self.rse1_id)
        dataset = 'dataset_' + str(uuid())
        add_did(scope, dataset, DIDType.from_sym('DATASET'), self.jdoe)
        attach_dids(scope, dataset, files, self.jdoe)

        # Add a first rule to the DS
        add_rule(dids=[{'scope': scope, 'name': dataset}], account=self.jdoe, copies=2, rse_expression=self.T1, grouping='NONE', weight=None, lifetime=None, locked=False, subscription_id=None)

        # Add a second rule and check if the right locks are created
        add_rule(dids=[{'scope': scope, 'name': dataset}], account=self.jdoe, copies=2, rse_expression='%s|%s' % (self.T1, self.T2), grouping='NONE', weight=None, lifetime=None, locked=False, subscription_id=None)

        # Check if the Locks are created properly
        t1 = set([self.rse1_id, self.rse3_id, self.rse5_id])
        for file in files:
            rse_locks = set([lock['rse_id'] for lock in get_replica_locks(scope=file['scope'], name=file['name'])])
            assert(len(t1.intersection(rse_locks)) == 2)
            assert_not_in(self.rse4_id, rse_locks)

    def test_add_rule_duplicate(self):
        """ REPLICATION RULE (CORE): Add a replication rule duplicate"""
        scope = InternalScope('mock', **self.vo)
        files = create_files(3, scope, self.rse1_id)
        dataset = 'dataset_' + str(uuid())
        add_did(scope, dataset, DIDType.from_sym('DATASET'), self.jdoe)
        attach_dids(scope, dataset, files, self.jdoe)

        # Add a first rule to the DS
        add_rule(dids=[{'scope': scope, 'name': dataset}], account=self.jdoe, copies=2, rse_expression=self.T1, grouping='NONE', weight=None, lifetime=None, locked=False, subscription_id=None)

        # Add a second rule and check if the right locks are created
        assert_raises(DuplicateRule, add_rule, dids=[{'scope': scope, 'name': dataset}], account=self.jdoe, copies=2, rse_expression=self.T1, grouping='NONE', weight=None, lifetime=None, locked=False, subscription_id=None)

    def test_add_rules_datasets_none(self):
        """ REPLICATION RULE (CORE): Add replication rules to multiple datasets, NONE Grouping"""
        scope = InternalScope('mock', **self.vo)
        files1 = create_files(3, scope, self.rse4_id)
        dataset1 = 'dataset_' + str(uuid())
        add_did(scope, dataset1, DIDType.from_sym('DATASET'), self.jdoe)
        attach_dids(scope, dataset1, files1, self.jdoe)

        files2 = create_files(3, scope, self.rse4_id)
        dataset2 = 'dataset_' + str(uuid())
        add_did(scope, dataset2, DIDType.from_sym('DATASET'), self.jdoe)
        attach_dids(scope, dataset2, files2, self.jdoe)

        # Add the rules to both DS
        add_rules(dids=[{'scope': scope, 'name': dataset1}, {'scope': scope, 'name': dataset2}],
                  rules=[{'account': self.jdoe,
                          'copies': 1,
                          'rse_expression': self.T1,
                          'grouping': 'NONE',
                          'weight': None,
                          'lifetime': None,
                          'locked': False,
                          'subscription_id': None},
                         {'account': self.root,
                          'copies': 1,
                          'rse_expression': self.T1,
                          'grouping': 'NONE',
                          'weight': 'fakeweight',
                          'lifetime': None,
                          'locked': False,
                          'subscription_id': None}])

        # Check if the Locks are created properly
        for file in files1:
            rse_locks = [lock['rse_id'] for lock in get_replica_locks(scope=file['scope'], name=file['name'])]
            assert(rse_locks[0] == rse_locks[1])

        for file in files2:
            rse_locks = [lock['rse_id'] for lock in get_replica_locks(scope=file['scope'], name=file['name'])]
            assert(rse_locks[0] == rse_locks[1])

    def test_add_rule_container_none(self):
        """ REPLICATION RULE (CORE): Add a replication rule on a container, NONE Grouping"""
        scope = InternalScope('mock', **self.vo)
        container = 'container_' + str(uuid())
        add_did(scope, container, DIDType.from_sym('CONTAINER'), self.jdoe)
        all_files = []
        for i in range(3):
            files = create_files(3, scope, self.rse1_id)
            all_files.extend(files)
            dataset = 'dataset_' + str(uuid())
            add_did(scope, dataset, DIDType.from_sym('DATASET'), self.jdoe)
            attach_dids(scope, dataset, files, self.jdoe)
            attach_dids(scope, container, [{'scope': scope, 'name': dataset}], self.jdoe)

        add_rule(dids=[{'scope': scope, 'name': container}], account=self.jdoe, copies=1, rse_expression=self.T2, grouping='NONE', weight=None, lifetime=None, locked=False, subscription_id=None)
        for file in all_files:
            rse_locks = set([lock['rse_id'] for lock in get_replica_locks(scope=file['scope'], name=file['name'])])
            assert_in(self.rse4_id, rse_locks)
            assert_not_in(self.rse5_id, rse_locks)

    def test_add_rule_dataset_all(self):
        """ REPLICATION RULE (CORE): Add a replication rule on a dataset, ALL Grouping"""
        scope = InternalScope('mock', **self.vo)
        files = create_files(3, scope, self.rse1_id)
        dataset = 'dataset_' + str(uuid())
        add_did(scope, dataset, DIDType.from_sym('DATASET'), self.jdoe)
        attach_dids(scope, dataset, files, self.jdoe)

        add_rule(dids=[{'scope': scope, 'name': dataset}], account=self.jdoe, copies=2, rse_expression=self.T1, grouping='ALL', weight=None, lifetime=None, locked=False, subscription_id=None)

        # Check if the Locks are created properly
        t1 = set([self.rse1_id, self.rse3_id, self.rse5_id])
        first_locks = None
        for file in files:
            if first_locks is None:
                first_locks = set([lock['rse_id'] for lock in get_replica_locks(scope=file['scope'], name=file['name'])])
            rse_locks = set([lock['rse_id'] for lock in get_replica_locks(scope=file['scope'], name=file['name'])])
            assert(len(t1.intersection(rse_locks)) == 2)
            assert(len(first_locks.intersection(rse_locks)) == 2)

        # Check if the DatasetLocks are created properly
        dataset_locks = [lock for lock in get_dataset_locks(scope=scope, name=dataset)]
        assert(len(t1.intersection(set([lock['rse_id'] for lock in dataset_locks]))) == 2)
        assert(len(first_locks.intersection(set([lock['rse_id'] for lock in dataset_locks]))) == 2)

    def test_add_rule_container_all(self):
        """ REPLICATION RULE (CORE): Add a replication rule on a container, ALL Grouping"""
        scope = InternalScope('mock', **self.vo)
        container = 'container_' + str(uuid())
        add_did(scope, container, DIDType.from_sym('CONTAINER'), self.jdoe)
        all_files = []
        for i in range(3):
            files = create_files(3, scope, self.rse1_id)
            all_files.extend(files)
            dataset = 'dataset_' + str(uuid())
            add_did(scope, dataset, DIDType.from_sym('DATASET'), self.jdoe)
            attach_dids(scope, dataset, files, self.jdoe)
            attach_dids(scope, container, [{'scope': scope, 'name': dataset}], self.jdoe)

        add_rule(dids=[{'scope': scope, 'name': container}], account=self.jdoe, copies=2, rse_expression=self.T1, grouping='ALL', weight=None, lifetime=None, locked=False, subscription_id=None)

        t1 = set([self.rse1_id, self.rse3_id, self.rse5_id])
        first_locks = None
        for file in all_files:
            if first_locks is None:
                first_locks = set([lock['rse_id'] for lock in get_replica_locks(scope=file['scope'], name=file['name'])])
            rse_locks = set([lock['rse_id'] for lock in get_replica_locks(scope=file['scope'], name=file['name'])])
            assert(len(t1.intersection(rse_locks)) == 2)
            assert(len(first_locks.intersection(rse_locks)) == 2)

    def test_add_rule_requests(self):
        """ REPLICATION RULE (CORE): Add a replication rule on a dataset, DATASET Grouping"""
        scope = InternalScope('mock', **self.vo)
        files = create_files(3, scope, self.rse1_id)
        dataset = 'dataset_' + str(uuid())
        add_did(scope, dataset, DIDType.from_sym('DATASET'), self.jdoe)
        attach_dids(scope, dataset, files, self.jdoe)

        add_rule(dids=[{'scope': scope, 'name': dataset}], account=self.jdoe, copies=2, rse_expression=self.T1, grouping='DATASET', weight=None, lifetime=None, locked=False, subscription_id=None)

        # Check if the Locks are created properly
        t1 = set([self.rse1_id, self.rse3_id, self.rse5_id])
        first_locks = None
        for file in files:
            if first_locks is None:
                first_locks = set([lock['rse_id'] for lock in get_replica_locks(scope=file['scope'], name=file['name'])])
            rse_locks = set([lock['rse_id'] for lock in get_replica_locks(scope=file['scope'], name=file['name'])])
            assert(len(t1.intersection(rse_locks)) == 2)
            assert(len(first_locks.intersection(rse_locks)) == 2)

        # Check if the DatasetLocks are created properly
        dataset_locks = [lock for lock in get_dataset_locks(scope=scope, name=dataset)]
        assert(len(t1.intersection(set([lock['rse_id'] for lock in dataset_locks]))) == 2)
        assert(len(first_locks.intersection(set([lock['rse_id'] for lock in dataset_locks]))) == 2)

    def test_add_rule_dataset_dataset(self):
        """ REPLICATION RULE (CORE): Add a replication rule on a dataset and check if requests are created"""
        scope = InternalScope('mock', **self.vo)
        files = create_files(3, scope, self.rse1_id)
        dataset = 'dataset_' + str(uuid())
        add_did(scope, dataset, DIDType.from_sym('DATASET'), self.jdoe)
        attach_dids(scope, dataset, files, self.jdoe)

        add_rule(dids=[{'scope': scope, 'name': dataset}], account=self.jdoe, copies=1, rse_expression=self.rse5, grouping='DATASET', weight=None, lifetime=None, locked=False, subscription_id=None)

        for file in files:
            get_request_by_did(scope=file['scope'], name=file['name'], rse_id=self.rse5_id)

    def test_add_rule_container_dataset(self):
        """ REPLICATION RULE (CORE): Add a replication rule on a container, DATASET Grouping"""
        scope = InternalScope('mock', **self.vo)
        container = 'container_' + str(uuid())
        add_did(scope, container, DIDType.from_sym('CONTAINER'), self.jdoe)
        all_files = []
        dataset_files = []
        for i in range(3):
            files = create_files(3, scope, self.rse1_id)
            all_files.extend(files)
            dataset = 'dataset_' + str(uuid())
            add_did(scope, dataset, DIDType.from_sym('DATASET'), self.jdoe)
            attach_dids(scope, dataset, files, self.jdoe)
            attach_dids(scope, container, [{'scope': scope, 'name': dataset}], self.jdoe)
            dataset_files.append({'scope': scope, 'name': dataset, 'files': files})

        add_rule(dids=[{'scope': scope, 'name': container}], account=self.jdoe, copies=2, rse_expression=self.T1, grouping='DATASET', weight=None, lifetime=None, locked=False, subscription_id=None)

        t1 = set([self.rse1_id, self.rse3_id, self.rse5_id])
        for dataset in dataset_files:
            first_locks = None
            for file in dataset['files']:
                if first_locks is None:
                    first_locks = set([lock['rse_id'] for lock in get_replica_locks(scope=file['scope'], name=file['name'])])
                rse_locks = set([lock['rse_id'] for lock in get_replica_locks(scope=file['scope'], name=file['name'])])
                assert(len(t1.intersection(rse_locks)) == 2)
                assert(len(first_locks.intersection(rse_locks)) == 2)

    def test_add_rule_dataset_none_with_weights(self):
        """ REPLICATION RULE (CORE): Add a replication rule on a dataset, NONE Grouping, WEIGHTS"""
        scope = InternalScope('mock', **self.vo)
        files = create_files(3, scope, self.rse1_id)
        dataset = 'dataset_' + str(uuid())
        add_did(scope, dataset, DIDType.from_sym('DATASET'), self.jdoe)
        attach_dids(scope, dataset, files, self.jdoe)

        add_rule(dids=[{'scope': scope, 'name': dataset}], account=self.jdoe, copies=2, rse_expression=self.T1, grouping='NONE', weight="fakeweight", lifetime=None, locked=False, subscription_id=None)

        # Check if the Locks are created properly
        t1 = set([self.rse1_id, self.rse3_id, self.rse5_id])
        for file in files:
            rse_locks = set([lock['rse_id'] for lock in get_replica_locks(scope=file['scope'], name=file['name'])])
            assert(len(t1.intersection(rse_locks)) == 2)
            assert_in(self.rse1_id, rse_locks)

    def test_add_rule_container_dataset_with_weights(self):
        """ REPLICATION RULE (CORE): Add a replication rule on a container, DATASET Grouping, WEIGHTS"""
        scope = InternalScope('mock', **self.vo)
        container = 'container_' + str(uuid())
        add_did(scope, container, DIDType.from_sym('CONTAINER'), self.jdoe)
        all_files = []
        dataset_files = []
        for i in range(3):
            files = create_files(3, scope, self.rse1_id)
            all_files.extend(files)
            dataset = 'dataset_' + str(uuid())
            add_did(scope, dataset, DIDType.from_sym('DATASET'), self.jdoe)
            attach_dids(scope, dataset, files, self.jdoe)
            attach_dids(scope, container, [{'scope': scope, 'name': dataset}], self.jdoe)
            dataset_files.append({'scope': scope, 'name': dataset, 'files': files})

        add_rule(dids=[{'scope': scope, 'name': container}], account=self.jdoe, copies=2, rse_expression=self.T1, grouping='DATASET', weight='fakeweight', lifetime=None, locked=False, subscription_id=None)

        t1 = set([self.rse1_id, self.rse3_id, self.rse5_id])
        for dataset in dataset_files:
            first_locks = None
            for file in dataset['files']:
                if first_locks is None:
                    first_locks = set([lock['rse_id'] for lock in get_replica_locks(scope=file['scope'], name=file['name'])])
                rse_locks = set([lock['rse_id'] for lock in get_replica_locks(scope=file['scope'], name=file['name'])])
                assert(len(t1.intersection(rse_locks)) == 2)
                assert(len(first_locks.intersection(rse_locks)) == 2)
                assert_in(self.rse1_id, rse_locks)

    def test_get_rule(self):
        """ REPLICATION RULE (CORE): Test to get a previously created rule"""
        scope = InternalScope('mock', **self.vo)
        files = create_files(3, scope, self.rse1_id)
        dataset = 'dataset_' + str(uuid())
        add_did(scope, dataset, DIDType.from_sym('DATASET'), self.jdoe)
        attach_dids(scope, dataset, files, self.jdoe)

        rule_id = add_rule(dids=[{'scope': scope, 'name': dataset}], account=self.jdoe, copies=2, rse_expression=self.T1, grouping='NONE', weight='fakeweight', lifetime=None, locked=False, subscription_id=None)[0]
        assert(rule_id == get_rule(rule_id)['id'].replace('-', '').lower())
        assert_raises(RuleNotFound, get_rule, uuid())

    def test_delete_rule(self):
        """ REPLICATION RULE (CORE): Test to delete a previously created rule"""
        scope = InternalScope('mock', **self.vo)
        files = create_files(3, scope, self.rse1_id)
        dataset = 'dataset_' + str(uuid())
        add_did(scope, dataset, DIDType.from_sym('DATASET'), self.jdoe)
        attach_dids(scope, dataset, files, self.jdoe)

        rule_id = add_rule(dids=[{'scope': scope, 'name': dataset}], account=self.jdoe, copies=2, rse_expression=self.T1, grouping='DATASET', weight='fakeweight', lifetime=None, locked=False, subscription_id=None)[0]
        delete_rule(rule_id)
        for file in files:
            rse_locks = get_replica_locks(scope=file['scope'], name=file['name'])
            assert(len(rse_locks) == 0)
        assert_raises(RuleNotFound, delete_rule, uuid())

    def test_delete_rule_and_cancel_transfers(self):
        """ REPLICATION RULE (CORE): Test to delete a previously created rule and do not cancel overlapping transfers"""
        scope = InternalScope('mock', **self.vo)
        files = create_files(3, scope, self.rse1_id)
        dataset = 'dataset_' + str(uuid())
        add_did(scope, dataset, DIDType.from_sym('DATASET'), self.jdoe)
        attach_dids(scope, dataset, files, self.jdoe)

        rule_id_1 = add_rule(dids=[{'scope': scope, 'name': dataset}], account=self.jdoe, copies=1, rse_expression=self.rse1, grouping='NONE', weight='fakeweight', lifetime=None, locked=False, subscription_id=None)[0]
        add_rule(dids=[{'scope': scope, 'name': dataset}], account=self.jdoe, copies=2, rse_expression=self.T1, grouping='NONE', weight='fakeweight', lifetime=None, locked=False, subscription_id=None)[0]
        add_rule(dids=[{'scope': scope, 'name': dataset}], account=self.jdoe, copies=3, rse_expression=self.T1, grouping='NONE', weight='fakeweight', lifetime=None, locked=False, subscription_id=None)[0]

        delete_rule(rule_id_1)

        for file in files:
            rse_locks = get_replica_locks(scope=file['scope'], name=file['name'])
            assert(len(rse_locks) == 5)
            # TODO Need to check transfer queue here, this is actually not the check of this test case
        assert_raises(RuleNotFound, delete_rule, uuid())

    def test_locked_rule(self):
        """ REPLICATION RULE (CORE): Delete a locked replication rule"""
        scope = InternalScope('mock', **self.vo)
        files = create_files(3, scope, self.rse1_id)
        dataset = 'dataset_' + str(uuid())
        add_did(scope, dataset, DIDType.from_sym('DATASET'), self.jdoe)
        attach_dids(scope, dataset, files, self.jdoe)

        rule_id_1 = add_rule(dids=[{'scope': scope, 'name': dataset}], account=self.jdoe, copies=1, rse_expression=self.rse1, grouping='NONE', weight='fakeweight', lifetime=None, locked=True, subscription_id=None)[0]

        assert_raises(UnsupportedOperation, delete_rule, rule_id_1)
        update_rule(rule_id=rule_id_1, options={'locked': False})
        delete_rule(rule_id=rule_id_1)

    def test_account_counter_rule_create(self):
        """ REPLICATION RULE (CORE): Test if the account counter is updated correctly when new rule is created"""

        account_update(once=True)
        account_counter_before = get_usage(self.rse1_id, self.jdoe)

        scope = InternalScope('mock', **self.vo)
        files = create_files(3, scope, self.rse1_id, bytes=100)
        dataset = 'dataset_' + str(uuid())
        add_did(scope, dataset, DIDType.from_sym('DATASET'), self.jdoe)
        attach_dids(scope, dataset, files, self.jdoe)

        add_rule(dids=[{'scope': scope, 'name': dataset}], account=self.jdoe, copies=1, rse_expression=self.rse1, grouping='ALL', weight=None, lifetime=None, locked=False, subscription_id=None)

        # Check if the counter has been updated correctly
        account_update(once=True)
        account_counter_after = get_usage(self.rse1_id, self.jdoe)
        assert(account_counter_before['bytes'] + 3 * 100 == account_counter_after['bytes'])
        assert(account_counter_before['files'] + 3 == account_counter_after['files'])

    def test_account_counter_rule_delete(self):
        """ REPLICATION RULE (CORE): Test if the account counter is updated correctly when a rule is removed"""

        scope = InternalScope('mock', **self.vo)
        files = create_files(3, scope, self.rse1_id, bytes=100)
        dataset = 'dataset_' + str(uuid())
        add_did(scope, dataset, DIDType.from_sym('DATASET'), self.jdoe)
        attach_dids(scope, dataset, files, self.jdoe)

        rule_id = add_rule(dids=[{'scope': scope, 'name': dataset}], account=self.jdoe, copies=1, rse_expression=self.rse1, grouping='ALL', weight=None, lifetime=None, locked=False, subscription_id=None)[0]

        account_update(once=True)
        account_counter_before = get_usage(self.rse1_id, self.jdoe)

        delete_rule(rule_id)
        account_update(once=True)

        # Check if the counter has been updated correctly
        account_counter_after = get_usage(self.rse1_id, self.jdoe)
        assert(account_counter_before['bytes'] - 3 * 100 == account_counter_after['bytes'])
        assert(account_counter_before['files'] - 3 == account_counter_after['files'])

    def test_account_counter_rule_update(self):
        """ REPLICATION RULE (CORE): Test if the account counter is updated correctly when a rule is updated"""

        scope = InternalScope('mock', **self.vo)
        files = create_files(3, scope, self.rse1_id, bytes=100)
        dataset = 'dataset_' + str(uuid())
        add_did(scope, dataset, DIDType.from_sym('DATASET'), self.jdoe)
        attach_dids(scope, dataset, files, self.jdoe)

        rule_id = add_rule(dids=[{'scope': scope, 'name': dataset}], account=self.jdoe, copies=1, rse_expression=self.rse1, grouping='ALL', weight=None, lifetime=None, locked=False, subscription_id=None)[0]

        account_update(once=True)
        account_counter_before_1 = get_usage(self.rse1_id, self.jdoe)
        account_counter_before_2 = get_usage(self.rse1_id, self.root)

        update_rule(rule_id, {'account': self.root})
        account_update(once=True)

        # Check if the counter has been updated correctly
        account_counter_after_1 = get_usage(self.rse1_id, self.jdoe)
        account_counter_after_2 = get_usage(self.rse1_id, self.root)
        assert(account_counter_before_1['bytes'] - 3 * 100 == account_counter_after_1['bytes'])
        assert(account_counter_before_2['bytes'] + 3 * 100 == account_counter_after_2['bytes'])

    def test_rse_counter_unavailable_replicas(self):
        """ REPLICATION RULE (CORE): Test if creating UNAVAILABLE replicas updates the RSE Counter correctly"""

        rse_update(once=True)
        rse_counter_before = get_rse_counter(self.rse3_id)

        scope = InternalScope('mock', **self.vo)
        files = create_files(3, scope, self.rse1_id, bytes=100)
        dataset = 'dataset_' + str(uuid())
        add_did(scope, dataset, DIDType.from_sym('DATASET'), self.jdoe)
        attach_dids(scope, dataset, files, self.jdoe)

        add_rule(dids=[{'scope': scope, 'name': dataset}], account=self.jdoe, copies=1, rse_expression=self.rse3, grouping='ALL', weight=None, lifetime=None, locked=False, subscription_id=None)

        # Check if the rse has been updated correctly
        rse_update(once=True)
        rse_counter_after = get_rse_counter(self.rse3_id)
        assert(rse_counter_before['bytes'] + 3 * 100 == rse_counter_after['bytes'])
        assert(rse_counter_before['files'] + 3 == rse_counter_after['files'])

    def test_rule_add_fails_account_local_limit(self):
        """ REPLICATION RULE (CORE): Test if a rule fails correctly when local account limit conflict"""

        scope = InternalScope('mock', **self.vo)
        files = create_files(3, scope, self.rse3_id, bytes=100)
        # local quota
        dataset = 'dataset_' + str(uuid())
        add_did(scope, dataset, DIDType.from_sym('DATASET'), self.jdoe)
        attach_dids(scope, dataset, files, self.jdoe)

        set_local_account_limit(account=self.jdoe, rse_id=self.rse3_id, bytes=5)

        assert_raises(InsufficientAccountLimit, add_rule, dids=[{'scope': scope, 'name': dataset}], account=self.jdoe, copies=1, rse_expression=self.rse3, grouping='ALL', weight=None, lifetime=None, locked=False, subscription_id=None)
        set_local_account_limit(account=self.jdoe, rse_id=self.rse3_id, bytes=-1)

    def test_rule_add_fails_account_global_limit(self):
        """ REPLICATION RULE (CORE): Test if a rule fails correctly when global account limit conflict"""
        scope = InternalScope('mock', **self.vo)
        files = create_files(3, scope, self.rse3_id, bytes=100)
        dataset = 'dataset_' + str(uuid())
        add_did(scope, dataset, DIDType.from_sym('DATASET'), self.jdoe)
        attach_dids(scope, dataset, files, self.jdoe)

        set_local_account_limit(account=self.jdoe, rse_id=self.rse3_id, bytes=400)
        # check with two global limits - one breaking limit is enough to let the rule fail
        set_global_account_limit(rse_expression='%s|MOCK2' % self.rse3, account=self.jdoe, bytes=400)
        set_global_account_limit(rse_expression='%s|MOCK' % self.rse3, account=self.jdoe, bytes=10)
        assert_raises(InsufficientAccountLimit, add_rule, dids=[{'scope': scope, 'name': dataset}], account=self.jdoe, copies=1, rse_expression=self.rse3, grouping='ALL', weight=None, lifetime=None, locked=False, subscription_id=None)

        set_local_account_limit(account=self.jdoe, rse_id=self.rse3_id, bytes=-1)
        set_global_account_limit(rse_expression='%s|MOCK' % self.rse3, account=self.jdoe, bytes=-1)
        set_global_account_limit(rse_expression='%s|MOCK2' % self.rse3, account=self.jdoe, bytes=-1)

    def test_rule_add_fails_rse_limit(self):
        """ REPLICATION RULE (CORE): Test if a rule fails correctly when rse limit set"""

        scope = InternalScope('mock', **self.vo)
        files = create_files(3, scope, self.rse1_id, bytes=100)
        dataset = 'dataset_' + str(uuid())
        add_did(scope, dataset, DIDType.from_sym('DATASET'), self.jdoe)
        attach_dids(scope, dataset, files, self.jdoe)

        set_rse_limits(self.rse3_id, 'MaxSpaceAvailable', 250)
        try:
            assert_raises(RSEOverQuota, add_rule, dids=[{'scope': scope, 'name': dataset}], account=self.jdoe, copies=1, rse_expression=self.rse3, grouping='ALL', weight=None, lifetime=None, locked=False, subscription_id=None)
            assert_raises(RSEOverQuota, add_rule, dids=[{'scope': scope, 'name': dataset}], account=self.jdoe, copies=1, rse_expression=self.rse3, grouping='DATASET', weight=None, lifetime=None, locked=False, subscription_id=None)
            assert_raises(RSEOverQuota, add_rule, dids=[{'scope': scope, 'name': dataset}], account=self.jdoe, copies=1, rse_expression=self.rse3, grouping='NONE', weight=None, lifetime=None, locked=False, subscription_id=None)
        finally:
            set_rse_limits(self.rse3_id, 'MaxSpaceAvailable', -1)

    def test_dataset_callback(self):
        """ REPLICATION RULE (CORE): Test dataset callback"""

        scope = InternalScope('mock', **self.vo)
        files = create_files(3, scope, self.rse1_id, bytes=100)
        dataset = 'dataset_' + str(uuid())
        add_did(scope, dataset, DIDType.from_sym('DATASET'), self.jdoe)
        attach_dids(scope, dataset, files, self.jdoe)

        set_status(scope=scope, name=dataset, open=False)

        rule_id = add_rule(dids=[{'scope': scope, 'name': dataset}], account=self.jdoe, copies=1, rse_expression=self.rse3, grouping='DATASET', weight=None, lifetime=None, locked=False, subscription_id=None, notify='C')[0]

        successful_transfer(scope=scope, name=files[0]['name'], rse_id=self.rse3_id, nowait=False)
        successful_transfer(scope=scope, name=files[1]['name'], rse_id=self.rse3_id, nowait=False)
        successful_transfer(scope=scope, name=files[2]['name'], rse_id=self.rse3_id, nowait=False)

        # Check if rule exists
        assert(True is check_dataset_ok_callback(scope, dataset, self.rse3, self.rse3_id, rule_id))

    def test_dataset_callback_no(self):
        """ REPLICATION RULE (CORE): Test dataset callback should not be sent"""

        scope = InternalScope('mock', **self.vo)
        files = create_files(3, scope, self.rse1_id, bytes=100)
        dataset = 'dataset_' + str(uuid())
        add_did(scope, dataset, DIDType.from_sym('DATASET'), self.jdoe)
        attach_dids(scope, dataset, files, self.jdoe)

        set_status(scope=scope, name=dataset, open=False)

        rule_id = add_rule(dids=[{'scope': scope, 'name': dataset}], account=self.jdoe, copies=1, rse_expression=self.rse3, grouping='DATASET', weight=None, lifetime=None, locked=False, subscription_id=None, notify='C')[0]

        successful_transfer(scope=scope, name=files[0]['name'], rse_id=self.rse3_id, nowait=False)
        successful_transfer(scope=scope, name=files[1]['name'], rse_id=self.rse3_id, nowait=False)

        # Check if rule exists
        assert(False is check_dataset_ok_callback(scope, dataset, self.rse3, self.rse3_id, rule_id))

    def test_dataset_callback_close_late(self):
        """ REPLICATION RULE (CORE): Test dataset callback with late close"""

        scope = InternalScope('mock', **self.vo)
        files = create_files(3, scope, self.rse1_id, bytes=100)
        dataset = 'dataset_' + str(uuid())
        add_did(scope, dataset, DIDType.from_sym('DATASET'), self.jdoe)
        attach_dids(scope, dataset, files, self.jdoe)

        rule_id = add_rule(dids=[{'scope': scope, 'name': dataset}], account=self.jdoe, copies=1, rse_expression=self.rse3, grouping='DATASET', weight=None, lifetime=None, locked=False, subscription_id=None, notify='C')[0]

        successful_transfer(scope=scope, name=files[0]['name'], rse_id=self.rse3_id, nowait=False)
        successful_transfer(scope=scope, name=files[1]['name'], rse_id=self.rse3_id, nowait=False)
        successful_transfer(scope=scope, name=files[2]['name'], rse_id=self.rse3_id, nowait=False)

        # Check if rule exists
        assert(False is check_dataset_ok_callback(scope, dataset, self.rse3, self.rse3_id, rule_id))
        set_status(scope=scope, name=dataset, open=False)
        assert(True is check_dataset_ok_callback(scope, dataset, self.rse3, self.rse3_id, rule_id))

    def test_dataset_callback_with_evaluator(self):
        """ REPLICATION RULE (CORE): Test dataset callback with judge evaluator"""

        scope = InternalScope('mock', **self.vo)
        files = create_files(3, scope, self.rse1_id, bytes=100)
        dataset = 'dataset_' + str(uuid())
        add_did(scope, dataset, DIDType.from_sym('DATASET'), self.jdoe)

        rule_id = add_rule(dids=[{'scope': scope, 'name': dataset}], account=self.jdoe, copies=1, rse_expression=self.rse3, grouping='DATASET', weight=None, lifetime=None, locked=False, subscription_id=None, notify='C')[0]

        assert(False is check_dataset_ok_callback(scope, dataset, self.rse3, self.rse3_id, rule_id))

        attach_dids(scope, dataset, files, self.jdoe)
        set_status(scope=scope, name=dataset, open=False)
        assert(False is check_dataset_ok_callback(scope, dataset, self.rse3, self.rse3_id, rule_id))

        re_evaluator(once=True)

        successful_transfer(scope=scope, name=files[0]['name'], rse_id=self.rse3_id, nowait=False)
        successful_transfer(scope=scope, name=files[1]['name'], rse_id=self.rse3_id, nowait=False)
        successful_transfer(scope=scope, name=files[2]['name'], rse_id=self.rse3_id, nowait=False)

        assert(True is check_dataset_ok_callback(scope, dataset, self.rse3, self.rse3_id, rule_id))

    def test_rule_progress_callback_with_evaluator(self):
        """ REPLICATION RULE (CORE): Test rule progress callback with judge evaluator"""

        scope = InternalScope('mock', **self.vo)
        files = create_files(30, scope, self.rse1_id, bytes=100)
        dataset = 'dataset_' + str(uuid())
        add_did(scope, dataset, DIDType.from_sym('DATASET'), self.jdoe)

        rule_id = add_rule(dids=[{'scope': scope, 'name': dataset}], account=self.jdoe, copies=1, rse_expression=self.rse3, grouping='DATASET', weight=None, lifetime=None, locked=False, subscription_id=None, notify='P')[0]

        assert(False is check_rule_progress_callback(scope, dataset, 0, rule_id))

        attach_dids(scope, dataset, files, self.jdoe)
        re_evaluator(once=True)

        set_status(scope=scope, name=dataset, open=False)
        assert(False is check_rule_progress_callback(scope, dataset, 0, rule_id))

        successful_transfer(scope=scope, name=files[0]['name'], rse_id=self.rse3_id, nowait=False)
        assert(False is check_rule_progress_callback(scope, dataset, 10, rule_id))
        successful_transfer(scope=scope, name=files[1]['name'], rse_id=self.rse3_id, nowait=False)
        assert(False is check_rule_progress_callback(scope, dataset, 10, rule_id))
        successful_transfer(scope=scope, name=files[2]['name'], rse_id=self.rse3_id, nowait=False)
        assert(True is check_rule_progress_callback(scope, dataset, 10, rule_id))
        successful_transfer(scope=scope, name=files[3]['name'], rse_id=self.rse3_id, nowait=False)
        assert(False is check_rule_progress_callback(scope, dataset, 20, rule_id))
        successful_transfer(scope=scope, name=files[4]['name'], rse_id=self.rse3_id, nowait=False)
        successful_transfer(scope=scope, name=files[5]['name'], rse_id=self.rse3_id, nowait=False)
        successful_transfer(scope=scope, name=files[6]['name'], rse_id=self.rse3_id, nowait=False)
        successful_transfer(scope=scope, name=files[7]['name'], rse_id=self.rse3_id, nowait=False)
        successful_transfer(scope=scope, name=files[8]['name'], rse_id=self.rse3_id, nowait=False)
        assert(True is check_rule_progress_callback(scope, dataset, 30, rule_id))
        successful_transfer(scope=scope, name=files[9]['name'], rse_id=self.rse3_id, nowait=False)
        successful_transfer(scope=scope, name=files[10]['name'], rse_id=self.rse3_id, nowait=False)
        successful_transfer(scope=scope, name=files[11]['name'], rse_id=self.rse3_id, nowait=False)
        successful_transfer(scope=scope, name=files[12]['name'], rse_id=self.rse3_id, nowait=False)
        successful_transfer(scope=scope, name=files[13]['name'], rse_id=self.rse3_id, nowait=False)
        successful_transfer(scope=scope, name=files[14]['name'], rse_id=self.rse3_id, nowait=False)
        successful_transfer(scope=scope, name=files[15]['name'], rse_id=self.rse3_id, nowait=False)
        successful_transfer(scope=scope, name=files[16]['name'], rse_id=self.rse3_id, nowait=False)
        successful_transfer(scope=scope, name=files[17]['name'], rse_id=self.rse3_id, nowait=False)
        assert(True is check_rule_progress_callback(scope, dataset, 60, rule_id))
        successful_transfer(scope=scope, name=files[18]['name'], rse_id=self.rse3_id, nowait=False)
        successful_transfer(scope=scope, name=files[19]['name'], rse_id=self.rse3_id, nowait=False)
        successful_transfer(scope=scope, name=files[20]['name'], rse_id=self.rse3_id, nowait=False)
        successful_transfer(scope=scope, name=files[21]['name'], rse_id=self.rse3_id, nowait=False)
        successful_transfer(scope=scope, name=files[22]['name'], rse_id=self.rse3_id, nowait=False)
        successful_transfer(scope=scope, name=files[23]['name'], rse_id=self.rse3_id, nowait=False)
        successful_transfer(scope=scope, name=files[24]['name'], rse_id=self.rse3_id, nowait=False)
        successful_transfer(scope=scope, name=files[25]['name'], rse_id=self.rse3_id, nowait=False)
        successful_transfer(scope=scope, name=files[26]['name'], rse_id=self.rse3_id, nowait=False)
        assert(True is check_rule_progress_callback(scope, dataset, 90, rule_id))
        successful_transfer(scope=scope, name=files[27]['name'], rse_id=self.rse3_id, nowait=False)
        successful_transfer(scope=scope, name=files[28]['name'], rse_id=self.rse3_id, nowait=False)
        successful_transfer(scope=scope, name=files[29]['name'], rse_id=self.rse3_id, nowait=False)
        assert(True is check_rule_progress_callback(scope, dataset, 100, rule_id))

    def test_add_rule_with_purge(self):
        """ REPLICATION RULE (CORE): Add a replication rule with purge setting"""
        scope = InternalScope('mock', **self.vo)
        files = create_files(3, scope, self.rse1_id)
        dataset = 'dataset_' + str(uuid())
        add_did(scope, dataset, DIDType.from_sym('DATASET'), self.jdoe)
        attach_dids(scope, dataset, files, self.jdoe)

        rule_id = add_rule(dids=[{'scope': scope, 'name': dataset}], account=self.jdoe, copies=1, rse_expression=self.rse4, grouping='NONE', weight=None, lifetime=None, locked=False, subscription_id=None, purge_replicas=True)[0]

        delete_rule(rule_id)

        # Check if the Locks are created properly
        for file in files:
            replica = get_replica(rse_id=self.rse4_id, scope=file['scope'], name=file['name'])
            assert(replica['tombstone'] == OBSOLETE)

    def test_add_rule_with_ignore_availability(self):
        """ REPLICATION RULE (CORE): Add a replication rule with ignore_availability setting"""
        rse = rse_name_generator()
        rse_id = add_rse(rse, **self.vo)
        update_rse(rse_id, {'availability_write': False})
        set_local_account_limit(self.jdoe, rse_id, -1)

        scope = InternalScope('mock', **self.vo)
        files = create_files(3, scope, self.rse1_id)
        dataset = 'dataset_' + str(uuid())
        add_did(scope, dataset, DIDType.from_sym('DATASET'), self.jdoe)
        attach_dids(scope, dataset, files, self.jdoe)

        with assert_raises(RSEBlacklisted):
            add_rule(dids=[{'scope': scope, 'name': dataset}], account=self.jdoe, copies=1, rse_expression=rse, grouping='NONE', weight=None, lifetime=None, locked=False, subscription_id=None)[0]

        add_rule(dids=[{'scope': scope, 'name': dataset}], account=self.jdoe, copies=1, rse_expression=rse, grouping='NONE', weight=None, lifetime=None, locked=False, subscription_id=None, ignore_availability=True)[0]
        for file in files:
            for l in [lock for lock in get_replica_locks(scope=file['scope'], name=file['name'])]:
                assert(l['state'] == LockState.STUCK)

    def test_delete_rule_country_admin(self):
        """ REPLICATION RULE (CORE): Delete a rule with a country admin account"""
        rse = rse_name_generator()
        rse_id = add_rse(rse, **self.vo)
        add_rse_attribute(rse_id, 'country', 'test')
        set_local_account_limit(self.jdoe, rse_id, -1)

        scope = InternalScope('mock', **self.vo)
        files = create_files(3, scope, self.rse1_id)
        dataset = 'dataset_' + str(uuid())
        add_did(scope, dataset, DIDType.from_sym('DATASET'), self.jdoe)
        attach_dids(scope, dataset, files, self.jdoe)

        rule_id = add_rule(dids=[{'scope': scope, 'name': dataset}], account=self.jdoe, copies=1, rse_expression=rse, grouping='NONE', weight=None, lifetime=None, locked=False, subscription_id=None)[0]

        usr = account_name_generator()
        add_account(usr, 'USER', 'rucio@email.com', 'root', **self.vo)

        with assert_raises(AccessDenied):
            rucio.api.rule.delete_replication_rule(rule_id=rule_id, purge_replicas=None, issuer=usr, **self.vo)

        add_account_attribute(InternalAccount(usr, **self.vo), 'country-test', 'admin')

        rucio.api.rule.delete_replication_rule(rule_id=rule_id, purge_replicas=None, issuer=usr, **self.vo)

    def test_reduce_rule(self):
        """ REPLICATION RULE (CORE): Reduce a rule"""
        scope = InternalScope('mock', **self.vo)
        files = create_files(3, scope, [self.rse1_id, self.rse3_id])
        dataset = 'dataset_' + str(uuid())
        add_did(scope, dataset, DIDType.from_sym('DATASET'), self.jdoe)
        attach_dids(scope, dataset, files, self.jdoe)

        rule_id = add_rule(dids=[{'scope': scope, 'name': dataset}], account=self.jdoe, copies=2, rse_expression=self.rse1 + '|' + self.rse3, grouping='DATASET', weight=None, lifetime=None, locked=False, subscription_id=None)[0]

        assert(get_rule(rule_id)['state'] == RuleState.OK)

        rule_id2 = reduce_rule(rule_id=rule_id, copies=1, exclude_expression=self.rse1)

        assert(get_rule(rule_id2)['state'] == RuleState.OK)
        assert_raises(RuleNotFound, get_rule, rule_id)

        scope = InternalScope('mock', **self.vo)
        files = create_files(3, scope, [self.rse1_id, self.rse3_id])
        dataset = 'dataset_' + str(uuid())
        add_did(scope, dataset, DIDType.from_sym('DATASET'), self.jdoe)
        attach_dids(scope, dataset, files, self.jdoe)

        rule_id = add_rule(dids=[{'scope': scope, 'name': dataset}], account=self.jdoe, copies=2, rse_expression=self.rse1 + '|' + self.rse3 + '|' + self.rse5, grouping='DATASET', weight=None, lifetime=None, locked=False, subscription_id=None)[0]

        with assert_raises(RuleReplaceFailed):
            reduce_rule(rule_id=rule_id, copies=1, exclude_expression=self.rse1 + '|' + self.rse3)

    def test_move_rule(self):
        """ REPLICATION RULE (CORE): Move a rule"""
        scope = InternalScope('mock', **self.vo)
        files = create_files(3, scope, [self.rse1_id])
        dataset = 'dataset_' + str(uuid())
        add_did(scope, dataset, DIDType.from_sym('DATASET'), self.jdoe)
        attach_dids(scope, dataset, files, self.jdoe)

        rule_id = add_rule(dids=[{'scope': scope, 'name': dataset}], account=self.jdoe, copies=1, rse_expression=self.rse1, grouping='DATASET', weight=None, lifetime=None, locked=False, subscription_id=None)[0]

        assert(get_rule(rule_id)['state'] == RuleState.OK)

        rule_id2 = move_rule(rule_id, self.rse3)

        assert(get_rule(rule_id2)['state'] == RuleState.REPLICATING)
        assert(get_rule(rule_id)['child_rule_id'] == rule_id2)

    def test_add_rule_with_scratchdisk(self):
        """ REPLICATION RULE (CORE): Add a replication rule for scratchdisk"""
        rse = rse_name_generator()
        rse_id = add_rse(rse, **self.vo)
        add_rse_attribute(rse_id, 'type', 'SCRATCHDISK')
        set_local_account_limit(self.jdoe, rse_id, -1)

        scope = InternalScope('mock', **self.vo)
        files = create_files(3, scope, self.rse1_id)
        dataset = 'dataset_' + str(uuid())
        add_did(scope, dataset, DIDType.from_sym('DATASET'), self.jdoe)
        attach_dids(scope, dataset, files, self.jdoe)

        rule_id = add_rule(dids=[{'scope': scope, 'name': dataset}], account=self.jdoe, copies=1, rse_expression='%s' % rse, grouping='DATASET', weight=None, lifetime=None, locked=False, subscription_id=None)[0]
        assert(get_rule(rule_id)['expires_at'] is not None)

        rule_id = add_rule(dids=[{'scope': scope, 'name': dataset}], account=self.jdoe, copies=1, rse_expression='%s' % self.rse1, grouping='DATASET', weight=None, lifetime=None, locked=False, subscription_id=None)[0]
        assert(get_rule(rule_id)['expires_at'] is None)

    def test_add_rule_with_auto_approval(self):
        """ REPLICATION RULE (CORE): Add a replication rule with auto approval"""
        rse = rse_name_generator()
        rse_id = add_rse(rse, **self.vo)

        scope = InternalScope('mock', **self.vo)
        files = create_files(3, scope, self.rse1_id, bytes=200)
        dataset = 'dataset_' + str(uuid())
        add_did(scope, dataset, DIDType.from_sym('DATASET'), self.jdoe)
        attach_dids(scope, dataset, files, self.jdoe)
        set_status(scope=scope, name=dataset, open=False)

        with assert_raises(InsufficientAccountLimit):
            rule_id = add_rule(dids=[{'scope': scope, 'name': dataset}], account=self.jdoe, copies=1, rse_expression='%s' % rse, grouping='DATASET', weight=None, lifetime=None, locked=False, subscription_id=None)[0]

        rule_id = add_rule(dids=[{'scope': scope, 'name': dataset}], account=self.jdoe, copies=1, rse_expression='%s' % rse, grouping='DATASET', weight=None, lifetime=None, locked=False, subscription_id=None, ask_approval=True)[0]
        assert(get_rule(rule_id)['state'] == RuleState.WAITING_APPROVAL)
        delete_rule(rule_id=rule_id)

        add_rse_attribute(rse_id, 'auto_approve_bytes', 500)
        rule_id = add_rule(dids=[{'scope': scope, 'name': dataset}], account=self.jdoe, copies=1, rse_expression='%s' % rse, grouping='DATASET', weight=None, lifetime=None, locked=False, subscription_id=None, ask_approval=True)[0]
        assert(get_rule(rule_id)['state'] == RuleState.WAITING_APPROVAL)
        delete_rule(rule_id=rule_id)

        del_rse_attribute(rse_id, 'auto_approve_bytes')
        add_rse_attribute(rse_id, 'auto_approve_bytes', 1000)
        rule_id = add_rule(dids=[{'scope': scope, 'name': dataset}], account=self.jdoe, copies=1, rse_expression='%s' % rse, grouping='DATASET', weight=None, lifetime=None, locked=False, subscription_id=None, ask_approval=True)[0]
        assert(get_rule(rule_id)['state'] == RuleState.INJECT)

    def test_add_rule_with_manual_approval_block(self):
        """ REPLICATION RULE (CORE): Add a replication rule for a RSE with manual approval block"""
        rse = rse_name_generator()
        rse_id = add_rse(rse, **self.vo)
        add_rse_attribute(rse_id, 'block_manual_approval', '1')
        set_local_account_limit(self.jdoe, rse_id, -1)

        scope = InternalScope('mock', **self.vo)
        files = create_files(3, scope, self.rse1_id)
        dataset = 'dataset_' + str(uuid())
        add_did(scope, dataset, DIDType.from_sym('DATASET'), self.jdoe)
        attach_dids(scope, dataset, files, self.jdoe)

        with assert_raises(ManualRuleApprovalBlocked):
            add_rule(dids=[{'scope': scope, 'name': dataset}], account=self.jdoe, copies=1, rse_expression='%s' % rse, grouping='DATASET', weight=None, lifetime=None, locked=False, subscription_id=None, ask_approval=True)[0]

    def test_update_rule_child_rule(self):
        """ REPLICATION RULE (CORE): Update a replication rule with a child_rule"""
        scope = InternalScope('mock', **self.vo)
        files = create_files(3, scope, self.rse1_id)
        dataset1 = 'dataset_' + str(uuid())
        dataset2 = 'dataset_' + str(uuid())
        add_did(scope, dataset1, DIDType.from_sym('DATASET'), self.jdoe)
        attach_dids(scope, dataset1, files, self.jdoe)
        add_did(scope, dataset2, DIDType.from_sym('DATASET'), self.jdoe)
        attach_dids(scope, dataset2, files, self.jdoe)

        rule_id_1 = add_rule(dids=[{'scope': scope, 'name': dataset1}], account=self.jdoe, copies=1, rse_expression=self.rse1, grouping='DATASET', weight=None, lifetime=None, locked=False, subscription_id=None)[0]
        rule_id_2 = add_rule(dids=[{'scope': scope, 'name': dataset2}], account=self.jdoe, copies=1, rse_expression=self.rse1, grouping='DATASET', weight=None, lifetime=None, locked=False, subscription_id=None)[0]
        rule_id_3 = add_rule(dids=[{'scope': scope, 'name': dataset1}], account=self.jdoe, copies=1, rse_expression=self.rse3, grouping='DATASET', weight=None, lifetime=None, locked=False, subscription_id=None)[0]

        with assert_raises(InputValidationError):
            update_rule(rule_id_1, options={'child_rule_id': rule_id_2})
        update_rule(rule_id_1, options={'child_rule_id': rule_id_3})
        with assert_raises(UnsupportedOperation):
            delete_rule(rule_id_1)

    def test_release_rule(self):
        """ REPLICATION RULE (CORE): Test to release a parent rule after child rule is OK"""
        scope = InternalScope('mock', **self.vo)
        files = create_files(3, scope, self.rse1_id, bytes=100)
        dataset = 'dataset_' + str(uuid())
        add_did(scope, dataset, DIDType.from_sym('DATASET'), self.jdoe)
        attach_dids(scope, dataset, files, self.jdoe)

        rule_id_1 = add_rule(dids=[{'scope': scope, 'name': dataset}], account=self.jdoe, copies=1, rse_expression=self.rse1, grouping='DATASET', weight=None, lifetime=None, locked=False, subscription_id=None)[0]
        rule_id_2 = add_rule(dids=[{'scope': scope, 'name': dataset}], account=self.jdoe, copies=1, rse_expression=self.rse3, grouping='DATASET', weight=None, lifetime=None, locked=False, subscription_id=None)[0]

        update_rule(rule_id_1, options={'child_rule_id': rule_id_2})

        with assert_raises(UnsupportedOperation):
            delete_rule(rule_id_1)

        successful_transfer(scope=scope, name=files[0]['name'], rse_id=self.rse3_id, nowait=False)
        with assert_raises(UnsupportedOperation):
            delete_rule(rule_id_1)
        successful_transfer(scope=scope, name=files[1]['name'], rse_id=self.rse3_id, nowait=False)
        with assert_raises(UnsupportedOperation):
            delete_rule(rule_id_1)
        successful_transfer(scope=scope, name=files[2]['name'], rse_id=self.rse3_id, nowait=False)
        delete_rule(rule_id_1)

    def test_metadata__rule(self):
        """ REPLICATION RULE (CORE): Test to write wfms metadata to rule"""
        scope = InternalScope('mock', **self.vo)
        files = create_files(3, scope, self.rse1_id)
        dataset = 'dataset_' + str(uuid())
        add_did(scope, dataset, DIDType.from_sym('DATASET'), self.jdoe)
        attach_dids(scope, dataset, files, self.jdoe)

        rule_id = add_rule(dids=[{'scope': scope, 'name': dataset}], account=self.jdoe, copies=2, rse_expression=self.T1, grouping='NONE',
                           weight='fakeweight', lifetime=None, locked=False, meta={'task_id': 55, 'job_ids': [1, 2, 3, 4]}, subscription_id=None)[0]
        assert(get_rule(rule_id)['meta'] == json.dumps({'task_id': 55, 'job_ids': [1, 2, 3, 4]}))

    def test_rule_on_archive(self):
        """ REPLICATION RULE (CORE): Test to add a rule on a constituent should add rule on archive"""
        scope = InternalScope('mock', **self.vo)
        archive = {'scope': scope, 'name': '%s.zip' % str(uuid()), 'type': 'FILE',
                   'bytes': 2596, 'adler32': 'beefdead'}
        add_replica(rse_id=self.rse1_id, scope=scope, name=archive['name'], bytes=2596, account=self.jdoe)
        files_in_archive = [{'scope': scope, 'name': 'witrep-%i-%s' % (i, str(uuid())), 'type': 'FILE',
                             'bytes': 1234, 'adler32': 'deadbeef'} for i in range(2)]
        attach_dids(scope, archive['name'], files_in_archive, self.jdoe)

        add_rule(dids=[{'scope': scope, 'name': files_in_archive[1]['name']}], account=self.jdoe, copies=1, rse_expression=self.rse3, grouping='NONE',
                 weight=None, lifetime=None, locked=False, subscription_id=None)
        assert(len(list(list_rules(filters={'scope': scope, 'name': archive['name']}))) == 1)

        # Check the same but now a replica of the constituent exists as well
        scope = InternalScope('mock', **self.vo)
        archive = {'scope': scope, 'name': '%s.zip' % str(uuid()), 'type': 'FILE',
                   'bytes': 2596, 'adler32': 'beefdead'}
        add_replica(rse_id=self.rse1_id, scope=scope, name=archive['name'], bytes=2596, account=self.jdoe)
        files_in_archive = [{'scope': scope, 'name': 'witrep-%i-%s' % (i, str(uuid())), 'type': 'FILE',
                             'bytes': 1234, 'adler32': 'deadbeef'} for i in range(2)]
        attach_dids(scope, archive['name'], files_in_archive, self.jdoe)
        add_replica(rse_id=self.rse1_id, scope=scope, name=files_in_archive[1]['name'], bytes=2596, account=self.jdoe)

        add_rule(dids=[{'scope': scope, 'name': files_in_archive[1]['name']}], account=self.jdoe, copies=1, rse_expression=self.rse3, grouping='NONE',
                 weight=None, lifetime=None, locked=False, subscription_id=None)
        assert(len(list(list_rules(filters={'scope': scope, 'name': archive['name']}))) == 0)
        assert(len(list(list_rules(filters={'scope': scope, 'name': files_in_archive[1]['name']}))) == 1)

    def test_add_rule_overlapping_dids(self):
        """ REPLICATION RULE (CORE): Test various overlap cases"""

        def mktree(scope, account):
            # container1213 = container12 + container13
            # container12 = ds1 + ds2
            # container13 = ds1 + ds3
            # ds1 = file1 .. file10
            # ds2 = file11 .. file20
            # ds3 = file1, file2, file11, file12, file21 .. file25
            # 11 replicas @ MOCK  -> file1 ..file7,   file21 .. file24
            #  3 replicas @ MOCK3 -> file8 .. file10
            #  6 replicas @ MOCK4 -> file11 .. file16
            #  5 replicas @ MOCK5 -> file17 .. file20, file25
            for i in range(1, 8):
                add_replica(rse_id=get_rse_id('MOCK'), scope=scope, name='file_%06d.data' % i, bytes=10000 + i, account=account)
            for i in range(8, 11):
                add_replica(rse_id=get_rse_id('MOCK3'), scope=scope, name='file_%06d.data' % i, bytes=10000 + i, account=account)
            for i in range(11, 17):
                add_replica(rse_id=get_rse_id('MOCK4'), scope=scope, name='file_%06d.data' % i, bytes=10000 + i, account=account)
            for i in range(17, 21):
                add_replica(rse_id=get_rse_id('MOCK5'), scope=scope, name='file_%06d.data' % i, bytes=10000 + i, account=account)
            for i in range(21, 25):
                add_replica(rse_id=get_rse_id('MOCK'), scope=scope, name='file_%06d.data' % i, bytes=10000 + i, account=account)
            for i in range(25, 26):
                add_replica(rse_id=get_rse_id('MOCK5'), scope=scope, name='file_%06d.data' % i, bytes=10000 + i, account=account)

            add_did(scope=scope, name='ds1', type='DATASET', account=account)
            attach_dids(scope=scope, name='ds1', dids=[{'scope': scope, 'name': 'file_%06d.data' % i} for i in range(1, 10 + 1)], account=account)
            add_did(scope=scope, name='ds2', type='DATASET', account=account)
            attach_dids(scope=scope, name='ds2', dids=[{'scope': scope, 'name': 'file_%06d.data' % i} for i in range(11, 20 + 1)], account=account)
            add_did(scope=scope, name='ds3', type='DATASET', account=account)
            attach_dids(scope=scope, name='ds3', dids=[{'scope': scope, 'name': 'file_%06d.data' % i} for i in (range(21, 25 + 1) + [1, 2, 11, 12])], account=account)
            add_did(scope=scope, name='container12', type='CONTAINER', account=account)
            attach_dids(scope=scope, name='container12', dids=[{'scope': scope, 'name': 'ds1'}, {'scope': scope, 'name': 'ds2'}, ], account=account)
            add_did(scope=scope, name='container13', type='CONTAINER', account=account)
            attach_dids(scope=scope, name='container13', dids=[{'scope': scope, 'name': 'ds1'}, {'scope': scope, 'name': 'ds3'}, ], account=account)
            add_did(scope=scope, name='container1213', type='CONTAINER', account=account)
            attach_dids(scope=scope, name='container1213', dids=[{'scope': scope, 'name': 'container12'}, {'scope': scope, 'name': 'container13'}, ], account=account)

        account = self.jdoe

        # test1 : ALL grouping -> select MOCK for all 3 datasets
        scope = InternalScope(('scope1_' + str(uuid()))[:24])  # scope field has max 25 chars
        add_scope(scope, account)
        mktree(scope, account)
        rule_ids = add_rule(dids=[{'scope': scope, 'name': 'container1213'}], copies=1, rse_expression='MOCK|MOCK3|MOCK4|MOCK5', grouping='ALL',
                            account=account, weight=None, lifetime=None, locked=False, subscription_id=None)
        rule = get_rule(rule_ids[0])
        print(rule['locks_ok_cnt'], rule['locks_replicating_cnt'])
        assert(rule['locks_ok_cnt'] == 11)
        assert(rule['locks_replicating_cnt'] == 14)
        dsl1 = list(get_dataset_locks(scope, 'ds1'))
        dsl2 = list(get_dataset_locks(scope, 'ds2'))
        dsl3 = list(get_dataset_locks(scope, 'ds3'))
        print(dsl1)
        print(dsl2)
        print(dsl3)
        assert(len(dsl1) == 1 and dsl1[0]['rse'] == 'MOCK')
        assert(len(dsl2) == 1 and dsl2[0]['rse'] == 'MOCK')
        assert(len(dsl3) == 1 and dsl3[0]['rse'] == 'MOCK')

        # test2 : DATASET grouping -> select MOCK for ds1, MOCK4 for ds2 and MOCK for ds3
        scope = InternalScope(('scope2_' + str(uuid()))[:24])  # scope field has max 25 chars
        add_scope(scope, account)
        mktree(scope, account)
        rule_ids = add_rule(dids=[{'scope': scope, 'name': 'container1213'}], copies=1, rse_expression='MOCK|MOCK3|MOCK4|MOCK5', grouping='DATASET',
                            account=account, weight=None, lifetime=None, locked=False, subscription_id=None)
        rule = get_rule(rule_ids[0])
        print(rule['locks_ok_cnt'], rule['locks_replicating_cnt'])
        assert(rule['locks_ok_cnt'] == 17)
        assert(rule['locks_replicating_cnt'] == 8)
        dsl1 = list(get_dataset_locks(scope, 'ds1'))
        dsl2 = list(get_dataset_locks(scope, 'ds2'))
        dsl3 = list(get_dataset_locks(scope, 'ds3'))
        print(dsl1)
        print(dsl2)
        print(dsl3)
        assert(len(dsl1) == 1 and dsl1[0]['rse'] == 'MOCK')
        assert(len(dsl2) == 1 and dsl2[0]['rse'] == 'MOCK4')
        assert(len(dsl3) == 1 and dsl3[0]['rse'] == 'MOCK')

        # test3 : NONE grouping
        scope = InternalScope(('scope3_' + str(uuid()))[:24])  # scope field has max 25 chars
        add_scope(scope, account)
        mktree(scope, account)
        rule_ids = add_rule(dids=[{'scope': scope, 'name': 'container1213'}], copies=1, rse_expression='MOCK|MOCK3|MOCK4|MOCK5', grouping='NONE',
                            account=account, weight=None, lifetime=None, locked=False, subscription_id=None)
        rule = get_rule(rule_ids[0])
        print(rule['locks_ok_cnt'], rule['locks_replicating_cnt'])
        assert(rule['locks_ok_cnt'] == 25)
        assert(rule['locks_replicating_cnt'] == 0)
        dsl1 = list(get_dataset_locks(scope, 'ds1'))
        dsl2 = list(get_dataset_locks(scope, 'ds2'))
        dsl3 = list(get_dataset_locks(scope, 'ds3'))
        print(dsl1)
        print(dsl2)
        print(dsl3)
        assert(len(dsl1) == 0)
        assert(len(dsl2) == 0)
        assert(len(dsl3) == 0)


class TestReplicationRuleClient():

    @classmethod
    def setUpClass(cls):
        if config_get_bool('common', 'multi_vo', raise_exception=False, default=False):
            cls.vo = {'vo': 'tst'}
        else:
            cls.vo = {}

        # Add test RSE
        cls.rse1 = 'MOCK'
        cls.rse3 = 'MOCK3'
        cls.rse4 = 'MOCK4'
        cls.rse5 = 'MOCK5'

        cls.rse1_id = get_rse_id(cls.rse1, **cls.vo)
        cls.rse3_id = get_rse_id(cls.rse3, **cls.vo)
        cls.rse4_id = get_rse_id(cls.rse4, **cls.vo)
        cls.rse5_id = get_rse_id(cls.rse5, **cls.vo)

        # Add Tags
        cls.T1 = tag_generator()
        cls.T2 = tag_generator()
        add_rse_attribute(cls.rse1_id, cls.T1, True)
        add_rse_attribute(cls.rse3_id, cls.T1, True)
        add_rse_attribute(cls.rse4_id, cls.T2, True)
        add_rse_attribute(cls.rse5_id, cls.T1, True)

        # Add fake weights
        add_rse_attribute(cls.rse1_id, "fakeweight", 10)
        add_rse_attribute(cls.rse3_id, "fakeweight", 0)
        add_rse_attribute(cls.rse4_id, "fakeweight", 0)
        add_rse_attribute(cls.rse5_id, "fakeweight", 0)

        cls.jdoe = InternalAccount('jdoe', **cls.vo)
        set_local_account_limit(cls.jdoe, cls.rse1_id, -1)
        set_local_account_limit(cls.jdoe, cls.rse3_id, -1)
        set_local_account_limit(cls.jdoe, cls.rse4_id, -1)
        set_local_account_limit(cls.jdoe, cls.rse5_id, -1)

    def setup(self):
        self.rule_client = RuleClient()
        self.did_client = DIDClient()
        self.subscription_client = SubscriptionClient()
        self.account_client = AccountClient()
        self.lock_client = LockClient()

    def test_add_rule(self):
        """ REPLICATION RULE (CLIENT): Add a replication rule and list full history """
        scope = InternalScope('mock', **self.vo)
        files = create_files(3, scope, self.rse1_id)
        dataset = 'dataset_' + str(uuid())
        add_did(scope, dataset, DIDType.from_sym('DATASET'), self.jdoe)
        attach_dids(scope, dataset, files, self.jdoe)

        ret = self.rule_client.add_replication_rule(dids=[{'scope': scope.external, 'name': dataset}], account='jdoe', copies=2, rse_expression=self.T1, grouping='NONE')
        assert_is_instance(ret, list)

        rep_rules = [rep_rule for rep_rule in self.rule_client.list_replication_rule_full_history(scope.external, dataset)]
        assert_equal(len(rep_rules), 1)
        assert_equal(ret[0], rep_rules[0]['rule_id'])

    def test_delete_rule(self):
        """ REPLICATION RULE (CLIENT): Delete a replication rule """
        scope = InternalScope('mock', **self.vo)
        files = create_files(3, scope, self.rse1_id)
        dataset = 'dataset_' + str(uuid())
        add_did(scope, dataset, DIDType.from_sym('DATASET'), self.jdoe)
        attach_dids(scope, dataset, files, self.jdoe)

        rule_id = add_rule(dids=[{'scope': scope, 'name': dataset}], account=self.jdoe, copies=1, rse_expression=self.rse1, grouping='NONE', weight='fakeweight', lifetime=None, locked=False, subscription_id=None)[0]

        ret = self.rule_client.delete_replication_rule(rule_id=rule_id)
        assert(ret is True)
        get = self.rule_client.get_replication_rule(rule_id)
        assert(get['expires_at'] is not None)

    def test_list_rules_by_did(self):
        """ DID (CLIENT): List Replication Rules per DID """
        scope = InternalScope('mock', **self.vo)
        files = create_files(3, scope, self.rse1_id)
        dataset = 'dataset_' + str(uuid())
        add_did(scope, dataset, DIDType.from_sym('DATASET'), self.jdoe)
        attach_dids(scope, dataset, files, self.jdoe)

        rule_id_1 = add_rule(dids=[{'scope': scope, 'name': dataset}], account=self.jdoe, copies=1, rse_expression=self.rse1, grouping='NONE', weight='fakeweight', lifetime=None, locked=False, subscription_id=None)[0]

        rule_id_2 = add_rule(dids=[{'scope': scope, 'name': dataset}], account=self.jdoe, copies=1, rse_expression=self.rse3, grouping='NONE', weight='fakeweight', lifetime=None, locked=False, subscription_id=None)[0]

        ret = self.did_client.list_did_rules(scope=scope.external, name=dataset)
        ids = [rule['id'] for rule in ret]

        assert_in(rule_id_1, ids)
        assert_in(rule_id_2, ids)

    def test_get_rule(self):
        """ REPLICATION RULE (CLIENT): Get Replication Rule by id """
        scope = InternalScope('mock', **self.vo)
        files = create_files(3, scope, self.rse1_id)
        dataset = 'dataset_' + str(uuid())
        add_did(scope, dataset, DIDType.from_sym('DATASET'), self.jdoe)
        attach_dids(scope, dataset, files, self.jdoe)

        ret = self.rule_client.add_replication_rule(dids=[{'scope': scope.external, 'name': dataset}], account='jdoe', copies=2, rse_expression=self.T1, grouping='NONE')
        get = self.rule_client.get_replication_rule(ret[0])
        assert(ret[0] == get['id'])

    def test_get_rule_by_account(self):
        """ ACCOUNT (CLIENT): Get Replication Rule by account """
        scope = InternalScope('mock', **self.vo)
        files = create_files(3, scope, self.rse1_id)
        dataset = 'dataset_' + str(uuid())
        add_did(scope, dataset, DIDType.from_sym('DATASET'), self.jdoe)
        attach_dids(scope, dataset, files, self.jdoe)

        ret = self.rule_client.add_replication_rule(dids=[{'scope': scope.external, 'name': dataset}], account='jdoe', copies=2, rse_expression=self.T1, grouping='NONE')
        get = self.account_client.list_account_rules('jdoe')
        rules = [rule['id'] for rule in get]

        assert_in(ret[0], rules)

    def test_locked_rule(self):
        """ REPLICATION RULE (CLIENT): Delete a locked replication rule"""
        scope = InternalScope('mock', **self.vo)
        files = create_files(3, scope, self.rse1_id)
        dataset = 'dataset_' + str(uuid())
        add_did(scope, dataset, DIDType.from_sym('DATASET'), self.jdoe)
        attach_dids(scope, dataset, files, self.jdoe)

        rule_id_1 = add_rule(dids=[{'scope': scope, 'name': dataset}], account=self.jdoe, copies=1, rse_expression=self.rse1, grouping='NONE', weight='fakeweight', lifetime=None, locked=True, subscription_id=None)[0]

        assert_raises(UnsupportedOperation, delete_rule, rule_id_1)
        self.rule_client.update_replication_rule(rule_id=rule_id_1, options={'locked': False})
        delete_rule(rule_id=rule_id_1)

    def test_dataset_lock(self):
        """ DATASETLOCK (CLIENT): Get a datasetlock for a specific dataset"""
        scope = InternalScope('mock', **self.vo)
        files = create_files(3, scope, self.rse1_id)
        dataset = 'dataset_' + str(uuid())
        add_did(scope, dataset, DIDType.from_sym('DATASET'), self.jdoe)
        attach_dids(scope, dataset, files, self.jdoe)

        rule_id_1 = add_rule(dids=[{'scope': scope, 'name': dataset}], account=self.jdoe, copies=1, rse_expression=self.rse1, grouping='DATASET', weight='fakeweight', lifetime=None, locked=True, subscription_id=None)[0]

        rule_ids = [lock['rule_id'] for lock in self.lock_client.get_dataset_locks(scope=scope.external, name=dataset)]
        assert_in(rule_id_1, rule_ids)

    def test_change_rule_lifetime(self):
        """ REPLICATION RULE (CLIENT): Change rule lifetime"""
        scope = InternalScope('mock', **self.vo)
        files = create_files(3, scope, self.rse1_id)
        dataset = 'dataset_' + str(uuid())
        add_did(scope, dataset, DIDType.from_sym('DATASET'), self.jdoe)
        attach_dids(scope, dataset, files, self.jdoe)

        rule_id_1 = add_rule(dids=[{'scope': scope, 'name': dataset}], account=self.jdoe, copies=1, rse_expression=self.rse1, grouping='DATASET', weight='fakeweight', lifetime=150, locked=True, subscription_id=None)[0]

        get = self.rule_client.get_replication_rule(rule_id_1)

        self.rule_client.update_replication_rule(rule_id_1, options={'lifetime': 10000})

        get2 = self.rule_client.get_replication_rule(rule_id_1)

        assert(get['expires_at'] != get2['expires_at'])

    def test_approve_rule(self):
        """ REPLICATION RULE (CLIENT): Approve rule"""
        scope = InternalScope('mock', **self.vo)
        files = create_files(3, scope, self.rse1_id)
        dataset = 'dataset_' + str(uuid())
        add_did(scope, dataset, DIDType.from_sym('DATASET'), self.jdoe)
        attach_dids(scope, dataset, files, self.jdoe)

        rule_id = add_rule(dids=[{'scope': scope, 'name': dataset}], account=self.jdoe, copies=1, rse_expression=self.rse1, grouping='DATASET', weight='fakeweight', lifetime=150, locked=True, subscription_id=None, ask_approval=True)[0]
        rule = self.rule_client.get_replication_rule(rule_id)
        assert_equal(rule['state'], str(RuleState.WAITING_APPROVAL))
        self.rule_client.approve_replication_rule(rule_id)
        rule = self.rule_client.get_replication_rule(rule_id)
        assert_equal(rule['state'], str(RuleState.INJECT))<|MERGE_RESOLUTION|>--- conflicted
+++ resolved
@@ -13,11 +13,8 @@
 # - Hannes Hansen, <hannes.jakob.hansen@cern.ch>, 2019
 # - Robert Illingworth, <illingwo@fnal.gov>, 2019
 # - Andrew Lister, <andrew.lister@stfc.ac.uk>, 2019
-<<<<<<< HEAD
+# - Luc Goossens <luc.goossens@cern.ch>, 2020
 # - Eli Chadwick, <eli.chadwick@stfc.ac.uk>, 2020
-=======
-# - Luc Goossens <luc.goossens@cern.ch>, 2020
->>>>>>> 16d216ff
 #
 # PY3K COMPATIBLE
 
