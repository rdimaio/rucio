# -*- coding: utf-8 -*-
# Copyright European Organization for Nuclear Research (CERN) since 2012
#
# Licensed under the Apache License, Version 2.0 (the "License");
# you may not use this file except in compliance with the License.
# You may obtain a copy of the License at
#
#    http://www.apache.org/licenses/LICENSE-2.0
#
# Unless required by applicable law or agreed to in writing, software
# distributed under the License is distributed on an "AS IS" BASIS,
# WITHOUT WARRANTIES OR CONDITIONS OF ANY KIND, either express or implied.
# See the License for the specific language governing permissions and
# limitations under the License.

import os
import string
import sys
from datetime import datetime

import pytest

from rucio.daemons.auditor import hdfs

if sys.version_info >= (3, 3):
    from unittest import mock
else:
    import mock


class FakeHDFSGet(object):
    def __init__(self, files=[]):
        self.files = files

    def __call__(self, src_path, dst_dir):
        # src_path is ignored, it is assumed a directory is requested
        for content, name in self.files:
            with open(os.path.join(dst_dir, name), 'w') as fichier:
                fichier.write(str(content) + '\n')


@pytest.mark.xfail
@mock.patch('rucio.daemons.auditor.hdfs._hdfs_get')
def test_replica_from_hdfs_download_merges_the_file_parts_in_order(tmp_path, mock_hdfs_get):
    files = reversed(list(enumerate(string.ascii_lowercase[:5])))
    mock_hdfs_get.return_value = FakeHDFSGet(files)
    merged_file_path = hdfs.ReplicaFromHDFS.download(
        'FAKE_RSE',
        datetime.now(),
        cache_dir=tmp_path,
    )

    with open(merged_file_path) as f:
        assert '01234' == f.read().strip()

<<<<<<< HEAD
=======
    @pytest.mark.xfail
    @mock.patch('rucio.daemons.auditor.hdfs._hdfs_get')
    def test_replica_from_hdfs_download_merges_the_file_parts_in_order(self, mock_hdfs_get):
        files = reversed(list(enumerate(string.ascii_lowercase[:5])))
        mock_hdfs_get.return_value = FakeHDFSGet(files)
        merged_file_path = hdfs.ReplicaFromHDFS.download(
            'FAKE_RSE',
            datetime.utcnow(),
            cache_dir=self.work_dir,
        )
>>>>>>> 57dc91f5

@pytest.mark.xfail
@mock.patch('rucio.daemons.auditor.hdfs._hdfs_get')
def test_replica_from_hdfs_download_reads_files_bigger_than_buffer_size(tmp_path, mock_hdfs_get):
    files = [
        (string.digits[:5], 'a'),
        (string.digits[5:10], 'b'),
    ]
    mock_hdfs_get.return_value = FakeHDFSGet(files)
    merged_file_path = hdfs.ReplicaFromHDFS.download(
        'FAKE_RSE',
        datetime.now(),
        cache_dir=tmp_path,
        buffer_size=2,
    )

<<<<<<< HEAD
    with open(merged_file_path) as fichier:
        assert '0123456789' == fichier.read().strip()
=======
    @pytest.mark.xfail
    @mock.patch('rucio.daemons.auditor.hdfs._hdfs_get')
    def test_replica_from_hdfs_download_reads_files_bigger_than_buffer_size(self, mock_hdfs_get):
        files = [
            (string.digits[:5], 'a'),
            (string.digits[5:10], 'b'),
        ]
        mock_hdfs_get.return_value = FakeHDFSGet(files)
        merged_file_path = hdfs.ReplicaFromHDFS.download(
            'FAKE_RSE',
            datetime.utcnow(),
            cache_dir=self.work_dir,
            buffer_size=2,
        )

        with open(merged_file_path) as fichier:
            assert '0123456789' == fichier.read().strip()
>>>>>>> 57dc91f5
<|MERGE_RESOLUTION|>--- conflicted
+++ resolved
@@ -46,26 +46,13 @@
     mock_hdfs_get.return_value = FakeHDFSGet(files)
     merged_file_path = hdfs.ReplicaFromHDFS.download(
         'FAKE_RSE',
-        datetime.now(),
+        datetime.utcnow(),
         cache_dir=tmp_path,
     )
 
     with open(merged_file_path) as f:
         assert '01234' == f.read().strip()
 
-<<<<<<< HEAD
-=======
-    @pytest.mark.xfail
-    @mock.patch('rucio.daemons.auditor.hdfs._hdfs_get')
-    def test_replica_from_hdfs_download_merges_the_file_parts_in_order(self, mock_hdfs_get):
-        files = reversed(list(enumerate(string.ascii_lowercase[:5])))
-        mock_hdfs_get.return_value = FakeHDFSGet(files)
-        merged_file_path = hdfs.ReplicaFromHDFS.download(
-            'FAKE_RSE',
-            datetime.utcnow(),
-            cache_dir=self.work_dir,
-        )
->>>>>>> 57dc91f5
 
 @pytest.mark.xfail
 @mock.patch('rucio.daemons.auditor.hdfs._hdfs_get')
@@ -77,30 +64,10 @@
     mock_hdfs_get.return_value = FakeHDFSGet(files)
     merged_file_path = hdfs.ReplicaFromHDFS.download(
         'FAKE_RSE',
-        datetime.now(),
+        datetime.utcnow(),
         cache_dir=tmp_path,
         buffer_size=2,
     )
 
-<<<<<<< HEAD
     with open(merged_file_path) as fichier:
-        assert '0123456789' == fichier.read().strip()
-=======
-    @pytest.mark.xfail
-    @mock.patch('rucio.daemons.auditor.hdfs._hdfs_get')
-    def test_replica_from_hdfs_download_reads_files_bigger_than_buffer_size(self, mock_hdfs_get):
-        files = [
-            (string.digits[:5], 'a'),
-            (string.digits[5:10], 'b'),
-        ]
-        mock_hdfs_get.return_value = FakeHDFSGet(files)
-        merged_file_path = hdfs.ReplicaFromHDFS.download(
-            'FAKE_RSE',
-            datetime.utcnow(),
-            cache_dir=self.work_dir,
-            buffer_size=2,
-        )
-
-        with open(merged_file_path) as fichier:
-            assert '0123456789' == fichier.read().strip()
->>>>>>> 57dc91f5
+        assert '0123456789' == fichier.read().strip()