--- conflicted
+++ resolved
@@ -12,7 +12,6 @@
 
 import time
 import traceback
-from datetime import datetime
 
 from datetime import datetime, timedelta
 from mock import MagicMock, patch
@@ -24,14 +23,9 @@
 from rucio.common.types import InternalAccount
 from rucio.common.utils import oidc_identity_string
 from rucio.db.sqla.constants import IdentityType
-<<<<<<< HEAD
 from rucio.core.oidc import (get_auth_oidc, get_token_oidc,
                              get_token_for_account_operation)
-from rucio.core.authentication import redirect_auth_oidc
-=======
-from rucio.core.oidc import get_auth_oidc, get_token_oidc
 from rucio.core.authentication import redirect_auth_oidc, validate_auth_token
->>>>>>> 8f33e72a
 from rucio.common.exception import (CannotAuthenticate, DatabaseException)
 from rucio.db.sqla import models
 from rucio.db.sqla.session import get_session
@@ -263,6 +257,7 @@
             add_account(InternalAccount(self.adminaccountstring), AccountType.from_sym('SERVICE'), 'rucio@email.com', session=self.db_session)
         except Duplicate:
             pass
+
         try:
             add_account_identity('SUB=knownsub, ISS=https://test_issuer/', IdentityType.OIDC, InternalAccount(self.accountstring), 'rucio_test@test.com', session=self.db_session)
             add_account_identity('SUB=%s, ISS=https://test_issuer/' % self.adminaccSUB, IdentityType.OIDC, InternalAccount(self.adminaccountstring), 'rucio_test@test.com', session=self.db_session)
@@ -658,7 +653,82 @@
             assert_true(token.token == access_token)
             assert_true(token.refresh_token == refresh_token)
 
-<<<<<<< HEAD
+    @patch('rucio.core.oidc.JWS')
+    @patch('rucio.core.oidc.__get_rucio_jwt_dict')
+    @patch('rucio.core.oidc.OIDC_CLIENTS')
+    def test_validate_and_save_external_token_success(self, mock_oidc_clients, mock_jwt_dict, mock_jws):
+        """ OIDC validate externally provided token with correct audience, scope and issuer - success
+
+            Runs the Test:
+
+            - mocking the OIDC client, and token validation dictionary pretending
+              the externally passed token is valid (time, issuer, audience, scope all as expected)
+            - calling the validate_auth_token core function (which is being called
+              e.g. when trying to validate tokens passed to rucio in the header of a request
+
+            End:
+
+            - checking if the external token has been saved in the DB
+
+        """
+
+        mock_oidc_clients.return_value = {'https://test_issuer/': MockClientOIDC()}
+        token_validate_dict = {'account': InternalAccount(self.accountstring),
+                               'identity': 'SUB=knownsub, ISS=https://test_issuer/',
+                               'lifetime': datetime.utcfromtimestamp(time.time() + 60),
+                               'audience': 'rucio',
+                               'authz_scope': 'openid profile'}
+        mock_jwt_dict.return_value = token_validate_dict
+
+        # mocking the token response
+        access_token = rndstr() + '.' + rndstr() + '.' + rndstr()
+        # trying to validate a token that does not exist in the Rucio DB
+        value = validate_auth_token(access_token, session=self.db_session)
+        # checking if validation went OK (we bypassed it with the dictionary above)
+        assert_true(value == token_validate_dict)
+        # most importantly, check that the token was saved in Rucio DB
+        db_token = get_token_row(access_token, accountstring=self.accountstring, session=self.db_session)
+        assert_false(not db_token)
+        for token in db_token:
+            assert_true(token.token == access_token)
+
+    @patch('rucio.core.oidc.JWS')
+    @patch('rucio.core.oidc.__get_rucio_jwt_dict')
+    @patch('rucio.core.oidc.OIDC_CLIENTS')
+    def test_validate_and_save_external_token_fail(self, mock_oidc_clients, mock_jwt_dict, mock_jws):
+        """ OIDC validate externally provided token with correct audience, scope and issuer - failure
+
+            Runs the Test:
+
+            - mocking the OIDC client, and token validation dictionary pretending
+              the externally passed token has invalid audience
+            - calling the validate_auth_token core function (which is being called
+              e.g. when trying to validate tokens passed to rucio in the header of a request
+
+            End:
+
+            - checking if the external token was not saved in the DB
+
+        """
+
+        mock_oidc_clients.return_value = {'https://test_issuer/': MockClientOIDC()}
+        token_validate_dict = {'account': InternalAccount(self.accountstring),
+                               'identity': 'SUB=knownsub, ISS=https://test_issuer/',
+                               'lifetime': datetime.utcfromtimestamp(time.time() + 60),
+                               'audience': 'unknown_audience',
+                               'authz_scope': 'openid profile'}
+        mock_jwt_dict.return_value = token_validate_dict
+
+        # mocking the token response
+        access_token = rndstr() + '.' + rndstr() + '.' + rndstr()
+        # trying to validate a token that does not exist in the Rucio DB
+        value = validate_auth_token(access_token, session=self.db_session)
+        # checking if validation went OK (we bypassed it with the dictionary above)
+        assert_true(value is None)
+        # most importantly, check that the token was saved in Rucio DB
+        db_token = get_token_row(access_token, accountstring=self.accountstring, session=self.db_session)
+        assert_true(not db_token)
+
     @patch('rucio.core.oidc.__get_rucio_jwt_dict')
     @patch('rucio.core.oidc.OIDC_ADMIN_CLIENTS')
     @patch('rucio.core.oidc.__get_init_oidc_client')
@@ -1247,7 +1317,6 @@
             Runs the Test:
 
                         - see actions below
-
             End:
 
             - checking that the final token is NOT the same as the preexisting one corresponds to our expectations
@@ -1326,81 +1395,4 @@
 # def test_get_token_for_account_operation_WITH_adminOFF_adminaccREQ_NOSUBtoken_NoFinalPreexistingToken
 # these two are basically one case:
 # def test_get_token_for_account_operation_WITH_adminOFF_useraccREQ_NOSUBtoken_HasPreexistingFinalToken
-# def test_get_token_for_account_operation_WITH_adminOFF_adminaccREQ_NOSUBtoken_HasPreexistingFinalToken
-=======
-    @patch('rucio.core.oidc.JWS')
-    @patch('rucio.core.oidc.__get_rucio_jwt_dict')
-    @patch('rucio.core.oidc.OIDC_CLIENTS')
-    def test_validate_and_save_external_token_success(self, mock_oidc_clients, mock_jwt_dict, mock_jws):
-        """ OIDC validate externally provided token with correct audience, scope and issuer - success
-
-            Runs the Test:
-
-            - mocking the OIDC client, and token validation dictionary pretending
-              the externally passed token is valid (time, issuer, audience, scope all as expected)
-            - calling the validate_auth_token core function (which is being called
-              e.g. when trying to validate tokens passed to rucio in the header of a request
-
-            End:
-
-            - checking if the external token has been saved in the DB
-
-        """
-
-        mock_oidc_clients.return_value = {'https://test_issuer/': MockClientOIDC()}
-        token_validate_dict = {'account': InternalAccount(self.accountstring),
-                               'identity': 'SUB=knownsub, ISS=https://test_issuer/',
-                               'lifetime': datetime.utcfromtimestamp(time.time() + 60),
-                               'audience': 'rucio',
-                               'authz_scope': 'openid profile'}
-        mock_jwt_dict.return_value = token_validate_dict
-
-        # mocking the token response
-        access_token = rndstr() + '.' + rndstr() + '.' + rndstr()
-        # trying to validate a token that does not exist in the Rucio DB
-        value = validate_auth_token(access_token)
-        # checking if validation went OK (we bypassed it with the dictionary above)
-        assert_true(value == token_validate_dict)
-        # most importantly, check that the token was saved in Rucio DB
-        db_token = get_token_row(access_token, accountstring=self.accountstring)
-        assert_false(not db_token)
-        for token in db_token:
-            assert_true(token.token == access_token)
-
-    @patch('rucio.core.oidc.JWS')
-    @patch('rucio.core.oidc.__get_rucio_jwt_dict')
-    @patch('rucio.core.oidc.OIDC_CLIENTS')
-    def test_validate_and_save_external_token_fail(self, mock_oidc_clients, mock_jwt_dict, mock_jws):
-        """ OIDC validate externally provided token with correct audience, scope and issuer - failure
-
-            Runs the Test:
-
-            - mocking the OIDC client, and token validation dictionary pretending
-              the externally passed token has invalid audience
-            - calling the validate_auth_token core function (which is being called
-              e.g. when trying to validate tokens passed to rucio in the header of a request
-
-            End:
-
-            - checking if the external token was not saved in the DB
-
-        """
-
-        mock_oidc_clients.return_value = {'https://test_issuer/': MockClientOIDC()}
-        token_validate_dict = {'account': InternalAccount(self.accountstring),
-                               'identity': 'SUB=knownsub, ISS=https://test_issuer/',
-                               'lifetime': datetime.utcfromtimestamp(time.time() + 60),
-                               'audience': 'unknown_audience',
-                               'authz_scope': 'openid profile'}
-        mock_jwt_dict.return_value = token_validate_dict
-
-        # mocking the token response
-        access_token = rndstr() + '.' + rndstr() + '.' + rndstr()
-        # trying to validate a token that does not exist in the Rucio DB
-        value = validate_auth_token(access_token)
-        # checking if validation went OK (we bypassed it with the dictionary above)
-        assert_true(value is None)
-        # most importantly, check that the token was saved in Rucio DB
-        db_token = get_token_row(access_token, accountstring=self.accountstring)
-        assert_true(not db_token)
->>>>>>> 8f33e72a
+# def test_get_token_for_account_operation_WITH_adminOFF_adminaccREQ_NOSUBtoken_HasPreexistingFinalToken