# Copyright 2017-2019 CERN for the benefit of the ATLAS collaboration.
#
# Licensed under the Apache License, Version 2.0 (the "License");
# you may not use this file except in compliance with the License.
# You may obtain a copy of the License at
#
#    http://www.apache.org/licenses/LICENSE-2.0
#
# Unless required by applicable law or agreed to in writing, software
# distributed under the License is distributed on an "AS IS" BASIS,
# WITHOUT WARRANTIES OR CONDITIONS OF ANY KIND, either express or implied.
# See the License for the specific language governing permissions and
# limitations under the License.
#
# Authors:
# - Thomas Beermann <thomas.beermann@cern.ch>, 2017-2019
# - Vincent Garonne <vgaronne@gmail.com>, 2017-2018
# - Martin Barisits <martin.barisits@cern.ch>, 2017
# - Frank Berghaus <frank.berghaus@cern.ch>, 2018
# - Hannes Hansen <hannes.jakob.hansen@cern.ch>, 2019
# - Mario Lassnig <mario.lassnig@cern.ch>, 2019

FROM centos:7
ARG python

RUN yum install -y epel-release.noarch
RUN yum -y update
<<<<<<< HEAD
RUN yum install -y gcc httpd python-pip gmp-devel krb5-devel httpd mod_ssl mod_auth_kerb git python-devel.x86_64 openssl-devel.x86_64 gridsite which libaio memcached
=======
RUN yum install -y gcc httpd python-pip gmp-devel krb5-devel httpd mod_ssl mod_auth_kerb git python-devel.x86_64 openssl-devel.x86_64 gridsite which libaio memcached MySQL-python ffi-devel
>>>>>>> 3c584acd
RUN yum -y install https://centos7.iuscommunity.org/ius-release.rpm
RUN yum -y install python36u python36u-devel python36u-pip
RUN yum clean all

RUN rm -rf /usr/lib/python2.7/site-packages/ipaddress*
RUN if [ "$python" == "3.6" ] ; then yum -y install python36u-mod_wsgi ; else yum -y install mod_wsgi ; fi
<<<<<<< HEAD

=======
>>>>>>> 3c584acd

# Install sqlite3 because CentOS ships with an old version without window functions
RUN curl https://www.sqlite.org/2019/sqlite-autoconf-3290000.tar.gz > sqlite.tar.gz
RUN tar xvfz sqlite.tar.gz
WORKDIR ./sqlite-autoconf-3290000
RUN ./configure --prefix=/usr/local
RUN make -j
RUN make install
WORKDIR /usr/local
RUN mv lib/libsqlite3.so /lib64
RUN mv lib/libsqlite3.so.0 /lib64
RUN mv lib/libsqlite3.so.0.8.6 /lib64

WORKDIR /opt

RUN mkdir /opt/rucio

COPY . /opt/rucio/
COPY changed_files.txt /opt/rucio/

WORKDIR /opt/rucio

RUN rpm -i /opt/rucio/etc/docker/travis/oic.rpm; \
    echo "/usr/lib/oracle/12.2/client64/lib" >/etc/ld.so.conf.d/oracle.conf; \
    ldconfig

RUN if [ "$python" == "3.6" ] ; then rm -r -f /usr/bin/python & ln -s /usr/bin/python3.6 /usr/bin/python ; fi
RUN if [ "$python" == "3.6" ] ; then echo "alias python=python3.6" >> ~/.bashrc ; fi
RUN if [ "$python" == "3.6" ] ; then pip3.6 install --upgrade pip ; else pip install --upgrade pip ; fi

# Get the latest setuptools version
# to fix the setup.py error:
# install fails with: `install_requires` must be a string or list of strings
RUN if [ "$python" == "3.6" ] ; then pip3.6 install --upgrade setuptools ; else pip install --upgrade setuptools ; fi

# Install Rucio + dependencies
RUN if [ "$python" == "3.6" ] ; then pip3.6 install .[oracle,postgresql,mysql,kerberos,dev] ; else pip install .[oracle,postgresql,mysql,kerberos,dev] ; fi

RUN cp etc/docker/travis/aliases-py27.conf etc/web/aliases-py27.conf
RUN cp etc/docker/travis/google-cloud-storage-test.json etc/google-cloud-storage-test.json

RUN mkdir -p /var/log/rucio/trace
RUN chmod -R 777 /var/log/rucio

RUN cp etc/docker/travis/httpd.conf /etc/httpd/conf/httpd.conf
RUN cp etc/docker/travis/rucio.conf /etc/httpd/conf.d/rucio.conf
RUN cp etc/docker/travis/00-mpm.conf /etc/httpd/conf.modules.d/00-mpm.conf

RUN cp etc/certs/rucio_ca.pem /opt/rucio/etc/rucio_ca.pem
RUN cp etc/certs/ruciouser.pem /opt/rucio/etc/ruciouser.pem
RUN cp etc/certs/ruciouser.key.pem /opt/rucio/etc/ruciouser.key.pem

RUN cp etc/certs/hostcert_rucio.pem /etc/grid-security/hostcert.pem
RUN cp etc/certs/hostcert_rucio.key.pem /etc/grid-security/hostkey.pem
RUN chmod 400 /etc/grid-security/hostkey.pem

RUN rm /etc/httpd/conf.d/ssl.conf /etc/httpd/conf.d/autoindex.conf /etc/httpd/conf.d/userdir.conf /etc/httpd/conf.d/welcome.conf /etc/httpd/conf.d/zgridsite.conf

CMD ["httpd","-D","FOREGROUND"]<|MERGE_RESOLUTION|>--- conflicted
+++ resolved
@@ -25,21 +25,13 @@
 
 RUN yum install -y epel-release.noarch
 RUN yum -y update
-<<<<<<< HEAD
-RUN yum install -y gcc httpd python-pip gmp-devel krb5-devel httpd mod_ssl mod_auth_kerb git python-devel.x86_64 openssl-devel.x86_64 gridsite which libaio memcached
-=======
 RUN yum install -y gcc httpd python-pip gmp-devel krb5-devel httpd mod_ssl mod_auth_kerb git python-devel.x86_64 openssl-devel.x86_64 gridsite which libaio memcached MySQL-python ffi-devel
->>>>>>> 3c584acd
 RUN yum -y install https://centos7.iuscommunity.org/ius-release.rpm
 RUN yum -y install python36u python36u-devel python36u-pip
 RUN yum clean all
 
 RUN rm -rf /usr/lib/python2.7/site-packages/ipaddress*
 RUN if [ "$python" == "3.6" ] ; then yum -y install python36u-mod_wsgi ; else yum -y install mod_wsgi ; fi
-<<<<<<< HEAD
-
-=======
->>>>>>> 3c584acd
 
 # Install sqlite3 because CentOS ships with an old version without window functions
 RUN curl https://www.sqlite.org/2019/sqlite-autoconf-3290000.tar.gz > sqlite.tar.gz
